--- conflicted
+++ resolved
@@ -1,75 +1,71 @@
-# Scegli un'immagine Node.js di base
-FROM node:20-slim
-
-# Installa git, python3, pip e dipendenze per compilazione
-USER root 
-RUN apt-get update && apt-get install -y git python3 python3-pip python3-dev build-essential ca-certificates --no-install-recommends && rm -rf /var/lib/apt/lists/*
-# Imposta la directory di lavoro nell'immagine
-WORKDIR /usr/src/app
-
-# Clona il repository Git
-# Sostituisci con l'URL del tuo repository e opzionalmente un branch o tag
-<<<<<<< HEAD
-ARG GIT_REPO_URL="https://github.com/qwertyuiop8899/StreamViX.git"
-ARG GIT_BRANCH="render"
-=======
-ARG GIT_REPO_URL="https://github.com/qwertyuiop8899/streamvix.git"
-ARG GIT_BRANCH="develop"
->>>>>>> 4743b3cd
-RUN git -c http.sslVerify=false clone --branch ${GIT_BRANCH} --depth 1 ${GIT_REPO_URL} .
-# Il "." alla fine clona il contenuto della repo direttamente in /usr/src/app
-
-# Installa le dipendenze Python necessarie per TVTap, filtrando quelle problematiche
-RUN pip3 install --no-cache-dir --break-system-packages requests beautifulsoup4 pycryptodome pyDes
-
-# Installa una versione specifica di pnpm per evitare problemi di compatibilità della piattaforma
-RUN npm install -g pnpm@8.15.5
-
-# Se il package.json non è alla root del repo clonato, dovrai aggiustare i percorsi
-# Ad esempio, se è in una sottocartella "my-app":
-# WORKDIR /usr/src/app/my-app
-
-# Copia package.json e pnpm-lock.yaml (questo passaggio potrebbe non essere più necessario se sono nel repo)
-# Se sono già presenti dopo il git clone, puoi ometterlo o assicurarti che i percorsi siano corretti.
-# COPY package.json pnpm-lock.yaml ./ 
-
-# Assicura che l'utente node sia proprietario della directory dell'app e del suo contenuto
-RUN chown -R node:node /usr/src/app
-# Torna all'utente node per le operazioni di pnpm e l'esecuzione dell'app
-USER node
-# Modifica temporanea: rimuovi --frozen-lockfile per permettere l'aggiornamento del lockfile
-# se package.json è stato modificato nel repo ma il lockfile no.
-RUN pnpm install --prod=false # Installa anche devDependencies per il build
-# Copia il resto del codice sorgente (questo non è più necessario se tutto viene da git clone)
-# COPY . . 
-# Fix per il problema undici su ARM/Raspberry Pi
-RUN pnpm add undici@6.19.8
-# Esegui il build dell'applicazione TypeScript
-RUN pnpm run build
-
-# Rimuovi le devDependencies dopo il build se vuoi ridurre la dimensione dell'immagine
-# RUN pnpm prune --prod
-
-## RIMOZIONE symlink precedente: ora usiamo wrapper /start.js direttamente
-
-# Esponi la porta su cui l'applicazione ascolterà (Hugging Face la mapperà)
-# Avvia l'addon StreamViX
-# Wrapper: alcune piattaforme avviano forzatamente `node /start`, quindi includiamo script start nella root
-USER root
-COPY start /start
-RUN chown node:node /start
-USER node
-ENTRYPOINT ["node", "/start"]
-# Non è strettamente necessario EXPOSE qui perché HF assegna la porta tramite env var
-# EXPOSE 3000 
-
-# Definisci il comando per avviare l'applicazione
-#CMD [ "pnpm", "start" ]
-
-
-
-
-
-
-
-
+# Scegli un'immagine Node.js di base
+FROM node:20-slim
+
+# Installa git, python3, pip e dipendenze per compilazione
+USER root 
+RUN apt-get update && apt-get install -y git python3 python3-pip python3-dev build-essential ca-certificates --no-install-recommends && rm -rf /var/lib/apt/lists/*
+# Imposta la directory di lavoro nell'immagine
+WORKDIR /usr/src/app
+
+# Clona il repository Git
+# Sostituisci con l'URL del tuo repository e opzionalmente un branch o tag
+ARG GIT_REPO_URL="https://github.com/qwertyuiop8899/streamvix.git"
+ARG GIT_BRANCH="main"
+
+RUN git -c http.sslVerify=false clone --branch ${GIT_BRANCH} --depth 1 ${GIT_REPO_URL} .
+# Il "." alla fine clona il contenuto della repo direttamente in /usr/src/app
+
+# Installa le dipendenze Python necessarie per TVTap, filtrando quelle problematiche
+RUN pip3 install --no-cache-dir --break-system-packages requests beautifulsoup4 pycryptodome pyDes
+
+# Installa una versione specifica di pnpm per evitare problemi di compatibilità della piattaforma
+RUN npm install -g pnpm@8.15.5
+
+# Se il package.json non è alla root del repo clonato, dovrai aggiustare i percorsi
+# Ad esempio, se è in una sottocartella "my-app":
+# WORKDIR /usr/src/app/my-app
+
+# Copia package.json e pnpm-lock.yaml (questo passaggio potrebbe non essere più necessario se sono nel repo)
+# Se sono già presenti dopo il git clone, puoi ometterlo o assicurarti che i percorsi siano corretti.
+# COPY package.json pnpm-lock.yaml ./ 
+
+# Assicura che l'utente node sia proprietario della directory dell'app e del suo contenuto
+RUN chown -R node:node /usr/src/app
+# Torna all'utente node per le operazioni di pnpm e l'esecuzione dell'app
+USER node
+# Modifica temporanea: rimuovi --frozen-lockfile per permettere l'aggiornamento del lockfile
+# se package.json è stato modificato nel repo ma il lockfile no.
+RUN pnpm install --prod=false # Installa anche devDependencies per il build
+# Copia il resto del codice sorgente (questo non è più necessario se tutto viene da git clone)
+# COPY . . 
+# Fix per il problema undici su ARM/Raspberry Pi
+RUN pnpm add undici@6.19.8
+# Esegui il build dell'applicazione TypeScript
+RUN pnpm run build
+
+# Rimuovi le devDependencies dopo il build se vuoi ridurre la dimensione dell'immagine
+# RUN pnpm prune --prod
+
+## RIMOZIONE symlink precedente: ora usiamo wrapper /start.js direttamente
+
+# Esponi la porta su cui l'applicazione ascolterà (Hugging Face la mapperà)
+# Avvia l'addon StreamViX
+# Wrapper: alcune piattaforme avviano forzatamente `node /start`, quindi includiamo script start nella root
+USER root
+COPY start /start
+RUN chown node:node /start
+USER node
+ENTRYPOINT ["node", "/start"]
+# Non è strettamente necessario EXPOSE qui perché HF assegna la porta tramite env var
+# EXPOSE 3000 
+
+# Definisci il comando per avviare l'applicazione
+#CMD [ "pnpm", "start" ]
+
+
+
+
+
+
+
+