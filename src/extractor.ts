--- conflicted
+++ resolved
@@ -1,525 +1,518 @@
-import { ContentType } from "stremio-addon-sdk";
-import * as cheerio from "cheerio";
-import * as fs from 'fs';
-import * as path from 'path';
-const domains = JSON.parse(fs.readFileSync(path.join(__dirname, '../config/domains.json'), 'utf-8'));
-const VIXCLOUD_SITE_ORIGIN = `https://${domains.vixsrc}`; // e.g., "https://vixcloud.co"
-const VIXCLOUD_REQUEST_TITLE_PATH = "/richiedi-un-titolo"; // Path used to fetch site version
-const VIXCLOUD_EMBED_BASE_PATH = "/embed"; // Base path for embed URLs, e.g., /embed/movie/tt12345
-// --- TMDB Configuration ---
-const TMDB_API_BASE_URL = "https://api.themoviedb.org/3";
-
-// --- End Configuration ---
-
-export interface ExtractorConfig {
-  tmdbApiKey?: string;
-  mfpUrl?: string;
-  mfpPsw?: string;
-}
-
-export interface VixCloudStreamInfo {
-  name: string;
-  streamUrl: string;
-  referer: string;
-  source: 'proxy' | 'direct';
-  // Optional: estimated content size in bytes (parsed from VixSrc page)
-  sizeBytes?: number;
-}
-
-/**
- * Fetches the site version from VixCloud.
- * This is analogous to the `version` method in the Python VixCloudExtractor.
- */
-async function fetchVixCloudSiteVersion(siteOrigin: string): Promise<string> {
-  const versionUrl = `${siteOrigin}${VIXCLOUD_REQUEST_TITLE_PATH}`;
-  try {
-    const response = await fetch(versionUrl, {
-      headers: {
-        "Referer": `${siteOrigin}/`,
-        "Origin": siteOrigin,
-      },
-    });
-    if (!response.ok) {
-      throw new Error(`Failed to fetch version, status: ${response.status}`);
-    }
-    const html = await response.text();
-    const $ = cheerio.load(html);
-    const appDiv = $("div#app");
-    if (appDiv.length > 0) {
-      const dataPage = appDiv.attr("data-page");
-      if (dataPage) {
-        const jsonData = JSON.parse(dataPage);
-        if (jsonData && jsonData.version) {
-          return jsonData.version;
-        }
-      }
-    }
-    throw new Error("Failed to parse version from page data.");
-  } catch (error) {
-    let message = "Unknown error";
-    if (error instanceof Error) {
-      message = error.message;
-    }
-    console.error("Error fetching VixCloud site version:", message, error);
-    throw new Error(`Failed to get VixCloud site version: ${message}`);
-  }
-}
-
-function getObject(id: string) {
-  const arr = id.split(':');
-  return {
-    id: arr[0],
-    season: arr[1],
-    episode: arr[2]
-  };
-}
-
-export async function getTmdbIdFromImdbId(imdbId: string, tmdbApiKey?: string): Promise<string | null> {
-  if (!tmdbApiKey) { 
-    console.error("TMDB_API_KEY is not configured.");
-    return null;
-  }
-  const findUrl = `${TMDB_API_BASE_URL}/find/${imdbId}?api_key=${tmdbApiKey}&external_source=imdb_id`;
-  try {
-    const response = await fetch(findUrl);
-    if (!response.ok) {
-      console.error(`Failed to fetch TMDB ID for ${imdbId}: ${response.status}`);
-      return null;
-    }
-    const data = await response.json();
-    if (data.movie_results && data.movie_results.length > 0) {
-      return data.movie_results[0].id.toString();
-    } else if (data.tv_results && data.tv_results.length > 0) { 
-      return data.tv_results[0].id.toString();
-    }
-    console.warn(`No TMDB movie or TV results found for IMDb ID: ${imdbId}`);
-    return null;
-  } catch (error) {
-    console.error(`Error fetching TMDB ID for ${imdbId}:`, error);
-    return null;
-  }
-}
-
-// 1. Aggiungi la funzione di verifica dei TMDB ID
-async function checkTmdbIdOnVixSrc(tmdbId: string, type: ContentType): Promise<boolean> {
-  const vixSrcApiType = type === 'movie' ? 'movie' : 'tv'; // VixSrc usa 'tv' per le serie
-  const listUrl = `${VIXCLOUD_SITE_ORIGIN}/api/list/${vixSrcApiType}?lang=it`;
-
-  try {
-    console.log(`VIX_CHECK: Checking TMDB ID ${tmdbId} of type ${vixSrcApiType} against VixSrc list: ${listUrl}`);
-    const response = await fetch(listUrl);
-    if (!response.ok) {
-      console.error(`VIX_CHECK: Failed to fetch VixSrc list for type ${vixSrcApiType}, status: ${response.status}`);
-      return false; // Se non possiamo ottenere la lista, assumiamo che non esista per sicurezza
-    }
-    const data = await response.json();
-    // L'API restituisce un array di oggetti, ognuno con una proprietà 'id' che è l'ID TMDB
-    if (data && Array.isArray(data)) {
-      const exists = data.some((item: any) => item.tmdb_id && item.tmdb_id.toString() === tmdbId.toString());
-      console.log(`VIX_CHECK: TMDB ID ${tmdbId} ${exists ? 'found' : 'NOT found'} in VixSrc list.`);
-      return exists;
-    } else {
-      console.error(`VIX_CHECK: VixSrc list for type ${vixSrcApiType} is not in the expected format.`);
-      return false;
-    }
-  } catch (error) {
-    console.error(`VIX_CHECK: Error checking TMDB ID ${tmdbId} on VixSrc:`, error);
-    return false; // In caso di errore, assumiamo che non esista
-  }
-}
-
-// 2. Modifica la funzione getUrl per rimuovere ?lang=it e aggiungere la verifica
-export async function getUrl(id: string, type: ContentType, config: ExtractorConfig): Promise<string | null> {
-  if (type == "movie") {
-    const imdbIdForMovie = id; // L'ID passato è l'IMDB ID per i film
-    const tmdbId = await getTmdbIdFromImdbId(imdbIdForMovie, config.tmdbApiKey);
-    if (!tmdbId) return null;
-    
-    // Verifica se l'ID TMDB del film esiste su VixSrc
-    const existsOnVixSrc = await checkTmdbIdOnVixSrc(tmdbId, type);
-    if (!existsOnVixSrc) {
-      console.log(`TMDB ID ${tmdbId} (from IMDB ${imdbIdForMovie}) for movie not found in VixSrc list. Skipping.`);
-      return null;
-    }
-    
-    return `${VIXCLOUD_SITE_ORIGIN}/movie/${tmdbId}/`; // Rimosso ?lang=it
-  } else {
-    // Series: https://vixsrc.to/tv/tmdbkey/season/episode/
-    const obj = getObject(id);
-    const tmdbSeriesId = await getTmdbIdFromImdbId(obj.id, config.tmdbApiKey);
-    if (!tmdbSeriesId) return null;
-    
-    // Verifica se l'ID TMDB della serie esiste su VixSrc
-    const existsOnVixSrc = await checkTmdbIdOnVixSrc(tmdbSeriesId, type);
-    if (!existsOnVixSrc) {
-      console.log(`TMDB ID ${tmdbSeriesId} (from IMDB ${obj.id}) for series not found in VixSrc list. Skipping.`);
-      return null;
-    }
-    
-    return `${VIXCLOUD_SITE_ORIGIN}/tv/${tmdbSeriesId}/${obj.season}/${obj.episode}/`; // Rimosso ?lang=it
-  }
-}
-
-export async function getStreamContent(id: string, type: ContentType, config: ExtractorConfig): Promise<VixCloudStreamInfo[] | null> {
-  // Log config safely without exposing password
-  console.log(`Extracting stream for ${id} (${type}) with config:`, { ...config, mfpPsw: config.mfpPsw ? '***' : undefined });
-  
-  // First, get the target URL on vixsrc.to (this is needed for both proxy and direct modes)
-  const targetUrl = await getUrl(id, type, config);
-  if (!targetUrl) {
-    console.error(`Could not generate target URL for ${id} (${type})`);
-    return null;
-  }
-
-  // Helper function to fetch movie title from TMDB
-  async function getMovieTitle(imdbId: string, tmdbApiKey?: string): Promise<string | null> {
-    const tmdbId = await getTmdbIdFromImdbId(imdbId, tmdbApiKey);
-    if (!tmdbId) return null;
-    const movieDetailsUrl = `${TMDB_API_BASE_URL}/movie/${tmdbId}?api_key=${tmdbApiKey}&language=it`;
-    try {
-      const response = await fetch(movieDetailsUrl);
-      if (!response.ok) {
-        console.error(`Error fetching movie title for TMDB ID ${tmdbId}: ${response.status}`);
-        return null;
-      }
-      const data = await response.json();
-      return data.title || null;
-    } catch (error) {
-      console.error("Error fetching movie title:", error);
-      return null;
-    }
-  }
-
-  // Helper function to fetch series title from TMDB
-  async function getSeriesTitle(imdbId: string, tmdbApiKey?: string): Promise<string | null> {
-    const tmdbId = await getTmdbIdFromImdbId(imdbId.split(':')[0], tmdbApiKey); // Use base IMDB ID for series
-    if (!tmdbId) return null;
-    const seriesDetailsUrl = `${TMDB_API_BASE_URL}/tv/${tmdbId}?api_key=${tmdbApiKey}&language=it`;
-    try {
-      const response = await fetch(seriesDetailsUrl);
-      if (!response.ok) {
-        console.error(`Error fetching series title for TMDB ID ${tmdbId}: ${response.status}`);
-        return null;
-      }
-      const data = await response.json();
-      return data.name || null;
-    } catch (error) {
-      console.error("Error fetching series title:", error);
-      return null;
-    }
-  }
-
-  // Funzione per ottenere il proxy stream
-  async function getProxyStream(url: string, id: string, type: ContentType, config: ExtractorConfig): Promise<VixCloudStreamInfo | null> {
-    const { mfpUrl, mfpPsw, tmdbApiKey } = config;
-    if (!mfpUrl || !mfpPsw) {
-      console.warn('VixSrc: Proxy MFP non configurato');
-      return null;
-    }
-
-    const cleanedMfpUrl = mfpUrl.endsWith('/') ? mfpUrl.slice(0, -1) : mfpUrl;
-    const proxyStreamUrl = `${cleanedMfpUrl}/extractor/video?host=VixCloud&redirect_stream=true&api_password=${mfpPsw}&d=${encodeURIComponent(url)}`;    
-    console.log(`Proxy mode active. Generated proxy URL for ${id}: ${proxyStreamUrl}`);
-
-  // Nuova funzione asincrona per ottenere l'URL m3u8 finale
-    async function getActualStreamUrl(proxyUrl: string): Promise<string> {
-      try {
-        // In modalità "debug" non seguiamo i reindirizzamenti e otteniamo l'URL m3u8 dalla risposta JSON
-        const debugUrl = proxyUrl.replace('redirect_stream=true', 'redirect_stream=false');
-        
-        console.log(`Fetching stream URL from: ${debugUrl}`);
-        const response = await fetch(debugUrl);
-        
-        if (!response.ok) {
-          console.error(`Failed to fetch stream details: ${response.status}`);
-          return proxyUrl; // Fallback al proxy URL originale
-        }
-        
-        const data = await response.json();
-        console.log(`MFP Response:`, data);
-        
-        // CORREZIONE: usa mediaflow_proxy_url invece di stream_url
-        if (data && data.mediaflow_proxy_url) {
-          // Costruisci l'URL completo includendo i parametri necessari
-          let finalUrl = data.mediaflow_proxy_url;
-          
-          // Aggiungi i parametri di query se presenti
-          if (data.query_params) {
-            const params = new URLSearchParams();
-            for (const [key, value] of Object.entries(data.query_params)) {
-              if (value !== null) {
-                params.append(key, String(value));
-              }
-            }
-            
-            // Se l'URL ha già parametri, aggiungi & altrimenti ?
-            finalUrl += (finalUrl.includes('?') ? '&' : '?') + params.toString();
-          }
-          
-          // Aggiungi il parametro d per il destination_url
-          if (data.destination_url) {
-            const destParam = 'd=' + encodeURIComponent(data.destination_url);
-            finalUrl += (finalUrl.includes('?') ? '&' : '?') + destParam;
-          }
-          
-          // Aggiungi gli header come parametri h_
-          if (data.request_headers) {
-            for (const [key, value] of Object.entries(data.request_headers)) {
-              if (value !== null) {
-                const headerParam = `h_${key}=${encodeURIComponent(String(value))}`;
-                finalUrl += '&' + headerParam;
-              }
-            }
-          }
-          
-          console.log(`Extracted proxy m3u8 URL: ${finalUrl}`);
-          return finalUrl;
-        } else {
-          console.warn(`Couldn't find mediaflow_proxy_url in MFP response, using proxy URL`);
-          return proxyUrl; // Fallback al proxy URL originale
-        }
-      } catch (error) {
-        console.error(`Error extracting m3u8 URL: ${error}`);
-        return proxyUrl; // Fallback al proxy URL originale
-      }
-    }
-
-    // Helper: inietta h=1 nel parametro 'd' (destination_url) del link proxy se possibile
-    function injectH1IntoDestination(proxyUrl: string): string {
-      try {
-        const urlObj = new URL(proxyUrl);
-        const dParam = urlObj.searchParams.get('d');
-        if (!dParam) return proxyUrl;
-
-        // URLSearchParams.get() restituisce il valore decodificato
-        const destUrl = new URL(dParam);
-        // imposta/forza h=1
-        destUrl.searchParams.set('h', '1');
-        // reimposta 'd' con l'URL aggiornato (verrà ri-encodato automaticamente)
-        urlObj.searchParams.set('d', destUrl.toString());
-        return urlObj.toString();
-      } catch {
-        return proxyUrl; // in caso di problemi, lascia invariato
-      }
-    }
-
-    // Ottieni il titolo dalla TMDB API
-    const tmdbApiTitle = type === 'movie' ? await getMovieTitle(id, tmdbApiKey) : await getSeriesTitle(id, tmdbApiKey);
-
-    // Determina il nome finale per il proxy stream
-    let finalNameForProxy: string;
-    if (tmdbApiTitle) { // Titolo TMDB trovato
-      finalNameForProxy = tmdbApiTitle;
-      if (type !== 'movie') { // È una serie, aggiungi Stagione/Episodio
-        const obj = getObject(id);
-        finalNameForProxy += ` (S${obj.season}E${obj.episode})`;
-      }
-      finalNameForProxy += '[ITA]'; 
-    } else { // Titolo TMDB non trovato, usa il fallback
-      if (type === 'movie') {
-        finalNameForProxy = 'Movie Stream [ITA]';
-      } else { // Serie
-        const obj = getObject(id);
-        // Per richiesta utente, anche i titoli di fallback delle serie dovrebbero avere S/E
-        finalNameForProxy = `Series Stream (S${obj.season}E${obj.episode}) [ITA]`;
-      }
-    }
-    
-    // Ottieni l'URL m3u8 finale
-  let finalStreamUrl = await getActualStreamUrl(proxyStreamUrl);
-    console.log(`Final m3u8 URL: ${finalStreamUrl}`);
-    
-    // Prova ad estrarre la dimensione (bytes) dalla pagina VixSrc
-    let sizeBytes: number | undefined = undefined;
-    let canPlayFHD = false;
-    try {
-      const pageRes = await fetch(url);
-      if (pageRes.ok) {
-        const html = await pageRes.text();
-        // Rileva supporto Full HD
-        canPlayFHD = html.includes('window.canPlayFHD = true');
-        const sizeMatch = html.match(/\"size\":(\d+)/);
-        if (sizeMatch) {
-      // Nel codice originale la size è in kB -> converti in bytes (kB * 1024)
-      const kB = parseInt(sizeMatch[1] as string, 10);
-      if (!isNaN(kB) && kB >= 0) sizeBytes = kB * 1024;
-        }
-      }
-    } catch (e) {
-      // Ignora errori di parsing/rete: la dimensione è solo informativa
-    }
-    // Se la pagina supporta FHD, inietta h=1 nel parametro d del link proxy
-    if (canPlayFHD) {
-      finalStreamUrl = injectH1IntoDestination(finalStreamUrl);
-      console.log('Applied h=1 to destination URL (FHD enabled).');
-    }
-
-    return { 
-      name: finalNameForProxy, 
-      streamUrl: finalStreamUrl, 
-      referer: url, 
-      source: 'proxy',
-      ...(typeof sizeBytes === 'number' ? { sizeBytes } : {})
-    };
-  }
-
-  // Funzione per ottenere il direct stream
-  async function getDirectStream(url: string, id: string, type: ContentType, config: ExtractorConfig): Promise<VixCloudStreamInfo | null> {
-    // The 'url' parameter is guaranteed to be a string, so no more null checks needed here.
-    const siteOrigin = new URL(url).origin;
-    let pageHtml = "";
-    let finalReferer: string = url;
-
-    try {
-      if (url.includes("/iframe")) { 
-        const version = await fetchVixCloudSiteVersion(siteOrigin);
-        const initialResponse = await fetch(url, {
-          headers: { 
-            "x-inertia": "true", 
-            "x-inertia-version": version, 
-            "Referer": `${siteOrigin}/`
-          },
-        });
-        if (!initialResponse.ok) throw new Error(`Initial iframe request failed: ${initialResponse.status}`);
-        const initialHtml = await initialResponse.text();
-        const $initial = cheerio.load(initialHtml);
-        const iframeSrc = $initial("iframe").attr("src");
-
-        if (iframeSrc) {
-          const actualPlayerUrl = new URL(iframeSrc, siteOrigin).toString();
-          const playerResponse = await fetch(actualPlayerUrl, {
-            headers: { 
-              "x-inertia": "true", 
-              "x-inertia-version": version, 
-              "Referer": url
-            },
-          });
-          if (!playerResponse.ok) throw new Error(`Player iframe request failed: ${playerResponse.status}`);
-          pageHtml = await playerResponse.text();
-          finalReferer = actualPlayerUrl; // Now we can modify finalReferer
-        } else {
-          throw new Error("Iframe src not found in initial response.");
-        }
-      } else {
-        const response = await fetch(url); 
-        if (!response.ok) throw new Error(`Direct embed request failed: ${response.status}`);
-        pageHtml = await response.text();
-        // Non modificare finalReferer qui, rimane targetUrl
-      }
-
-      const $ = cheerio.load(pageHtml);
-      const scriptTag = $("body script").filter((_, el) => {
-        const htmlContent = $(el).html();
-        return !!htmlContent && htmlContent.includes("'token':") && htmlContent.includes("'expires':");
-      }).first();
-      const scriptContent = scriptTag.html() || '';
-
-      if (!scriptContent) throw new Error("Player script with token/expires not found.");
-
-      const tokenMatch = scriptContent.match(/'token':\s*'(\w+)'/);
-      const expiresMatch = scriptContent.match(/'expires':\s*'(\d+)'/);
-      const serverUrlMatch = scriptContent.match(/url:\s*'([^']+)'/);
-
-      if (!tokenMatch || !expiresMatch || !serverUrlMatch) {
-        throw new Error("Failed to extract token, expires, or server URL from script.");
-      }
-
-      const token = tokenMatch[1];
-      const expires = expiresMatch[1];
-      let serverUrl = serverUrlMatch[1];
-
-      let finalStreamUrl = serverUrl.includes("?b=1")
-        ? `${serverUrl}&token=${token}&expires=${expires}`
-        : `${serverUrl}?token=${token}&expires=${expires}`;
-
-      // Aggiungi &h=1 solo se disponibile
-      if (scriptContent.includes("window.canPlayFHD = true")) {
-        finalStreamUrl += "&h=1";
-      } 
-
-      // --- Inizio della nuova logica per il titolo ---
-
-      // 1. Ottieni il titolo di base, dando priorità a TMDB
-      let baseTitle: string | null = null;
-
-      // Prima prova a ottenere il titolo dalle API TMDB
-      baseTitle = type === 'movie' ? 
-        await getMovieTitle(id, config.tmdbApiKey) : 
-        await getSeriesTitle(id, config.tmdbApiKey);
-      
-      console.log(`TMDB title result: "${baseTitle}"`);
-    
-      // Solo se TMDB fallisce, prova a usare il titolo dalla pagina
-      if (!baseTitle) {
-        const pageTitle = $("title").text().trim();
-        // Pulisci ulteriormente il titolo rimuovendo parti comuni nei siti di streaming
-        if (pageTitle) {
-          baseTitle = pageTitle
-            .replace(" - VixSrc", "")
-            .replace(" - Guarda Online", "")
-            .replace(" - Streaming", "")
-            .replace(/\s*\|\s*.*$/, ""); // Rimuove qualsiasi cosa dopo il simbolo |
-        }
-        console.log(`Page title after cleanup: "${baseTitle}"`);
-      }
-
-      // 2. Determina il nome finale, gestendo esplicitamente il caso null
-      let determinedName: string;
-      if (baseTitle) {
-        // Se abbiamo un titolo, ora siamo sicuri che sia una stringa.
-        if (type === 'movie') {
-          determinedName = `${baseTitle} [ITA]`;
-        } else { // È una serie, aggiungi info S/E
-          const obj = getObject(id);
-          determinedName = `${baseTitle} (S${obj.season}E${obj.episode}) [ITA]`;
-        }
-      } else {
-        // Se non abbiamo un titolo (baseTitle è null), usiamo un nome di fallback.
-        if (type === 'movie') {
-          determinedName = 'Movie Stream (Direct) [ITA]';
-        } else { // È una serie
-          const obj = getObject(id);
-          // Per richiesta utente, anche i titoli di fallback delle serie dovrebbero avere S/E
-          determinedName = `Series Stream (Direct) (S${obj.season}E${obj.episode}) [ITA]`;
-        }
-      }
-      
-      console.log(`Final stream name: "${determinedName}"`);
-      console.log(`Final stream URL: "${finalStreamUrl}"`); // Aggiungi questo log per l'URL
-
-      return {
-        name: determinedName,
-        streamUrl: finalStreamUrl,
-        referer: finalReferer,
-        source: 'direct'
-      };
-
-    } catch (error) {
-      let message = "Unknown error during stream content extraction";
-      if (error instanceof Error) {
-        message = error.message;
-      }
-      console.error(`Stream extraction error: ${message}`, error);
-      
-      // Ritorna null invece di un oggetto con URL HTML
-      return null;
-    }
-  }
-
-  // --- Logica principale: SOLO PROXY per VixSrc ---
-  if (config.mfpUrl && config.mfpPsw) {
-    console.log('VixSrc: Using proxy mode only');
-    const proxyStream = await getProxyStream(targetUrl, id, type, config);
-    return proxyStream ? [proxyStream] : null;
-  } else {
-    console.warn('VixSrc: Proxy MFP non configurato, nessun stream disponibile');
-    return null;
-  }
-<<<<<<< HEAD
-}
-
-
-=======
-}
-
->>>>>>> db99a21c
+import { ContentType } from "stremio-addon-sdk";
+import * as cheerio from "cheerio";
+import * as fs from 'fs';
+import * as path from 'path';
+const domains = JSON.parse(fs.readFileSync(path.join(__dirname, '../config/domains.json'), 'utf-8'));
+const VIXCLOUD_SITE_ORIGIN = `https://${domains.vixsrc}`; // e.g., "https://vixcloud.co"
+const VIXCLOUD_REQUEST_TITLE_PATH = "/richiedi-un-titolo"; // Path used to fetch site version
+const VIXCLOUD_EMBED_BASE_PATH = "/embed"; // Base path for embed URLs, e.g., /embed/movie/tt12345
+// --- TMDB Configuration ---
+const TMDB_API_BASE_URL = "https://api.themoviedb.org/3";
+
+// --- End Configuration ---
+
+export interface ExtractorConfig {
+  tmdbApiKey?: string;
+  mfpUrl?: string;
+  mfpPsw?: string;
+}
+
+export interface VixCloudStreamInfo {
+  name: string;
+  streamUrl: string;
+  referer: string;
+  source: 'proxy' | 'direct';
+  // Optional: estimated content size in bytes (parsed from VixSrc page)
+  sizeBytes?: number;
+}
+
+/**
+ * Fetches the site version from VixCloud.
+ * This is analogous to the `version` method in the Python VixCloudExtractor.
+ */
+async function fetchVixCloudSiteVersion(siteOrigin: string): Promise<string> {
+  const versionUrl = `${siteOrigin}${VIXCLOUD_REQUEST_TITLE_PATH}`;
+  try {
+    const response = await fetch(versionUrl, {
+      headers: {
+        "Referer": `${siteOrigin}/`,
+        "Origin": siteOrigin,
+      },
+    });
+    if (!response.ok) {
+      throw new Error(`Failed to fetch version, status: ${response.status}`);
+    }
+    const html = await response.text();
+    const $ = cheerio.load(html);
+    const appDiv = $("div#app");
+    if (appDiv.length > 0) {
+      const dataPage = appDiv.attr("data-page");
+      if (dataPage) {
+        const jsonData = JSON.parse(dataPage);
+        if (jsonData && jsonData.version) {
+          return jsonData.version;
+        }
+      }
+    }
+    throw new Error("Failed to parse version from page data.");
+  } catch (error) {
+    let message = "Unknown error";
+    if (error instanceof Error) {
+      message = error.message;
+    }
+    console.error("Error fetching VixCloud site version:", message, error);
+    throw new Error(`Failed to get VixCloud site version: ${message}`);
+  }
+}
+
+function getObject(id: string) {
+  const arr = id.split(':');
+  return {
+    id: arr[0],
+    season: arr[1],
+    episode: arr[2]
+  };
+}
+
+export async function getTmdbIdFromImdbId(imdbId: string, tmdbApiKey?: string): Promise<string | null> {
+  if (!tmdbApiKey) { 
+    console.error("TMDB_API_KEY is not configured.");
+    return null;
+  }
+  const findUrl = `${TMDB_API_BASE_URL}/find/${imdbId}?api_key=${tmdbApiKey}&external_source=imdb_id`;
+  try {
+    const response = await fetch(findUrl);
+    if (!response.ok) {
+      console.error(`Failed to fetch TMDB ID for ${imdbId}: ${response.status}`);
+      return null;
+    }
+    const data = await response.json();
+    if (data.movie_results && data.movie_results.length > 0) {
+      return data.movie_results[0].id.toString();
+    } else if (data.tv_results && data.tv_results.length > 0) { 
+      return data.tv_results[0].id.toString();
+    }
+    console.warn(`No TMDB movie or TV results found for IMDb ID: ${imdbId}`);
+    return null;
+  } catch (error) {
+    console.error(`Error fetching TMDB ID for ${imdbId}:`, error);
+    return null;
+  }
+}
+
+// 1. Aggiungi la funzione di verifica dei TMDB ID
+async function checkTmdbIdOnVixSrc(tmdbId: string, type: ContentType): Promise<boolean> {
+  const vixSrcApiType = type === 'movie' ? 'movie' : 'tv'; // VixSrc usa 'tv' per le serie
+  const listUrl = `${VIXCLOUD_SITE_ORIGIN}/api/list/${vixSrcApiType}?lang=it`;
+
+  try {
+    console.log(`VIX_CHECK: Checking TMDB ID ${tmdbId} of type ${vixSrcApiType} against VixSrc list: ${listUrl}`);
+    const response = await fetch(listUrl);
+    if (!response.ok) {
+      console.error(`VIX_CHECK: Failed to fetch VixSrc list for type ${vixSrcApiType}, status: ${response.status}`);
+      return false; // Se non possiamo ottenere la lista, assumiamo che non esista per sicurezza
+    }
+    const data = await response.json();
+    // L'API restituisce un array di oggetti, ognuno con una proprietà 'id' che è l'ID TMDB
+    if (data && Array.isArray(data)) {
+      const exists = data.some((item: any) => item.tmdb_id && item.tmdb_id.toString() === tmdbId.toString());
+      console.log(`VIX_CHECK: TMDB ID ${tmdbId} ${exists ? 'found' : 'NOT found'} in VixSrc list.`);
+      return exists;
+    } else {
+      console.error(`VIX_CHECK: VixSrc list for type ${vixSrcApiType} is not in the expected format.`);
+      return false;
+    }
+  } catch (error) {
+    console.error(`VIX_CHECK: Error checking TMDB ID ${tmdbId} on VixSrc:`, error);
+    return false; // In caso di errore, assumiamo che non esista
+  }
+}
+
+// 2. Modifica la funzione getUrl per rimuovere ?lang=it e aggiungere la verifica
+export async function getUrl(id: string, type: ContentType, config: ExtractorConfig): Promise<string | null> {
+  if (type == "movie") {
+    const imdbIdForMovie = id; // L'ID passato è l'IMDB ID per i film
+    const tmdbId = await getTmdbIdFromImdbId(imdbIdForMovie, config.tmdbApiKey);
+    if (!tmdbId) return null;
+    
+    // Verifica se l'ID TMDB del film esiste su VixSrc
+    const existsOnVixSrc = await checkTmdbIdOnVixSrc(tmdbId, type);
+    if (!existsOnVixSrc) {
+      console.log(`TMDB ID ${tmdbId} (from IMDB ${imdbIdForMovie}) for movie not found in VixSrc list. Skipping.`);
+      return null;
+    }
+    
+    return `${VIXCLOUD_SITE_ORIGIN}/movie/${tmdbId}/`; // Rimosso ?lang=it
+  } else {
+    // Series: https://vixsrc.to/tv/tmdbkey/season/episode/
+    const obj = getObject(id);
+    const tmdbSeriesId = await getTmdbIdFromImdbId(obj.id, config.tmdbApiKey);
+    if (!tmdbSeriesId) return null;
+    
+    // Verifica se l'ID TMDB della serie esiste su VixSrc
+    const existsOnVixSrc = await checkTmdbIdOnVixSrc(tmdbSeriesId, type);
+    if (!existsOnVixSrc) {
+      console.log(`TMDB ID ${tmdbSeriesId} (from IMDB ${obj.id}) for series not found in VixSrc list. Skipping.`);
+      return null;
+    }
+    
+    return `${VIXCLOUD_SITE_ORIGIN}/tv/${tmdbSeriesId}/${obj.season}/${obj.episode}/`; // Rimosso ?lang=it
+  }
+}
+
+export async function getStreamContent(id: string, type: ContentType, config: ExtractorConfig): Promise<VixCloudStreamInfo[] | null> {
+  // Log config safely without exposing password
+  console.log(`Extracting stream for ${id} (${type}) with config:`, { ...config, mfpPsw: config.mfpPsw ? '***' : undefined });
+  
+  // First, get the target URL on vixsrc.to (this is needed for both proxy and direct modes)
+  const targetUrl = await getUrl(id, type, config);
+  if (!targetUrl) {
+    console.error(`Could not generate target URL for ${id} (${type})`);
+    return null;
+  }
+
+  // Helper function to fetch movie title from TMDB
+  async function getMovieTitle(imdbId: string, tmdbApiKey?: string): Promise<string | null> {
+    const tmdbId = await getTmdbIdFromImdbId(imdbId, tmdbApiKey);
+    if (!tmdbId) return null;
+    const movieDetailsUrl = `${TMDB_API_BASE_URL}/movie/${tmdbId}?api_key=${tmdbApiKey}&language=it`;
+    try {
+      const response = await fetch(movieDetailsUrl);
+      if (!response.ok) {
+        console.error(`Error fetching movie title for TMDB ID ${tmdbId}: ${response.status}`);
+        return null;
+      }
+      const data = await response.json();
+      return data.title || null;
+    } catch (error) {
+      console.error("Error fetching movie title:", error);
+      return null;
+    }
+  }
+
+  // Helper function to fetch series title from TMDB
+  async function getSeriesTitle(imdbId: string, tmdbApiKey?: string): Promise<string | null> {
+    const tmdbId = await getTmdbIdFromImdbId(imdbId.split(':')[0], tmdbApiKey); // Use base IMDB ID for series
+    if (!tmdbId) return null;
+    const seriesDetailsUrl = `${TMDB_API_BASE_URL}/tv/${tmdbId}?api_key=${tmdbApiKey}&language=it`;
+    try {
+      const response = await fetch(seriesDetailsUrl);
+      if (!response.ok) {
+        console.error(`Error fetching series title for TMDB ID ${tmdbId}: ${response.status}`);
+        return null;
+      }
+      const data = await response.json();
+      return data.name || null;
+    } catch (error) {
+      console.error("Error fetching series title:", error);
+      return null;
+    }
+  }
+
+  // Funzione per ottenere il proxy stream
+  async function getProxyStream(url: string, id: string, type: ContentType, config: ExtractorConfig): Promise<VixCloudStreamInfo | null> {
+    const { mfpUrl, mfpPsw, tmdbApiKey } = config;
+    if (!mfpUrl || !mfpPsw) {
+      console.warn('VixSrc: Proxy MFP non configurato');
+      return null;
+    }
+
+    const cleanedMfpUrl = mfpUrl.endsWith('/') ? mfpUrl.slice(0, -1) : mfpUrl;
+    const proxyStreamUrl = `${cleanedMfpUrl}/extractor/video?host=VixCloud&redirect_stream=true&api_password=${mfpPsw}&d=${encodeURIComponent(url)}`;    
+    console.log(`Proxy mode active. Generated proxy URL for ${id}: ${proxyStreamUrl}`);
+
+  // Nuova funzione asincrona per ottenere l'URL m3u8 finale
+    async function getActualStreamUrl(proxyUrl: string): Promise<string> {
+      try {
+        // In modalità "debug" non seguiamo i reindirizzamenti e otteniamo l'URL m3u8 dalla risposta JSON
+        const debugUrl = proxyUrl.replace('redirect_stream=true', 'redirect_stream=false');
+        
+        console.log(`Fetching stream URL from: ${debugUrl}`);
+        const response = await fetch(debugUrl);
+        
+        if (!response.ok) {
+          console.error(`Failed to fetch stream details: ${response.status}`);
+          return proxyUrl; // Fallback al proxy URL originale
+        }
+        
+        const data = await response.json();
+        console.log(`MFP Response:`, data);
+        
+        // CORREZIONE: usa mediaflow_proxy_url invece di stream_url
+        if (data && data.mediaflow_proxy_url) {
+          // Costruisci l'URL completo includendo i parametri necessari
+          let finalUrl = data.mediaflow_proxy_url;
+          
+          // Aggiungi i parametri di query se presenti
+          if (data.query_params) {
+            const params = new URLSearchParams();
+            for (const [key, value] of Object.entries(data.query_params)) {
+              if (value !== null) {
+                params.append(key, String(value));
+              }
+            }
+            
+            // Se l'URL ha già parametri, aggiungi & altrimenti ?
+            finalUrl += (finalUrl.includes('?') ? '&' : '?') + params.toString();
+          }
+          
+          // Aggiungi il parametro d per il destination_url
+          if (data.destination_url) {
+            const destParam = 'd=' + encodeURIComponent(data.destination_url);
+            finalUrl += (finalUrl.includes('?') ? '&' : '?') + destParam;
+          }
+          
+          // Aggiungi gli header come parametri h_
+          if (data.request_headers) {
+            for (const [key, value] of Object.entries(data.request_headers)) {
+              if (value !== null) {
+                const headerParam = `h_${key}=${encodeURIComponent(String(value))}`;
+                finalUrl += '&' + headerParam;
+              }
+            }
+          }
+          
+          console.log(`Extracted proxy m3u8 URL: ${finalUrl}`);
+          return finalUrl;
+        } else {
+          console.warn(`Couldn't find mediaflow_proxy_url in MFP response, using proxy URL`);
+          return proxyUrl; // Fallback al proxy URL originale
+        }
+      } catch (error) {
+        console.error(`Error extracting m3u8 URL: ${error}`);
+        return proxyUrl; // Fallback al proxy URL originale
+      }
+    }
+
+    // Helper: inietta h=1 nel parametro 'd' (destination_url) del link proxy se possibile
+    function injectH1IntoDestination(proxyUrl: string): string {
+      try {
+        const urlObj = new URL(proxyUrl);
+        const dParam = urlObj.searchParams.get('d');
+        if (!dParam) return proxyUrl;
+
+        // URLSearchParams.get() restituisce il valore decodificato
+        const destUrl = new URL(dParam);
+        // imposta/forza h=1
+        destUrl.searchParams.set('h', '1');
+        // reimposta 'd' con l'URL aggiornato (verrà ri-encodato automaticamente)
+        urlObj.searchParams.set('d', destUrl.toString());
+        return urlObj.toString();
+      } catch {
+        return proxyUrl; // in caso di problemi, lascia invariato
+      }
+    }
+
+    // Ottieni il titolo dalla TMDB API
+    const tmdbApiTitle = type === 'movie' ? await getMovieTitle(id, tmdbApiKey) : await getSeriesTitle(id, tmdbApiKey);
+
+    // Determina il nome finale per il proxy stream
+    let finalNameForProxy: string;
+    if (tmdbApiTitle) { // Titolo TMDB trovato
+      finalNameForProxy = tmdbApiTitle;
+      if (type !== 'movie') { // È una serie, aggiungi Stagione/Episodio
+        const obj = getObject(id);
+        finalNameForProxy += ` (S${obj.season}E${obj.episode})`;
+      }
+      finalNameForProxy += '[ITA]'; 
+    } else { // Titolo TMDB non trovato, usa il fallback
+      if (type === 'movie') {
+        finalNameForProxy = 'Movie Stream [ITA]';
+      } else { // Serie
+        const obj = getObject(id);
+        // Per richiesta utente, anche i titoli di fallback delle serie dovrebbero avere S/E
+        finalNameForProxy = `Series Stream (S${obj.season}E${obj.episode}) [ITA]`;
+      }
+    }
+    
+    // Ottieni l'URL m3u8 finale
+  let finalStreamUrl = await getActualStreamUrl(proxyStreamUrl);
+    console.log(`Final m3u8 URL: ${finalStreamUrl}`);
+    
+    // Prova ad estrarre la dimensione (bytes) dalla pagina VixSrc
+    let sizeBytes: number | undefined = undefined;
+    let canPlayFHD = false;
+    try {
+      const pageRes = await fetch(url);
+      if (pageRes.ok) {
+        const html = await pageRes.text();
+        // Rileva supporto Full HD
+        canPlayFHD = html.includes('window.canPlayFHD = true');
+        const sizeMatch = html.match(/\"size\":(\d+)/);
+        if (sizeMatch) {
+      // Nel codice originale la size è in kB -> converti in bytes (kB * 1024)
+      const kB = parseInt(sizeMatch[1] as string, 10);
+      if (!isNaN(kB) && kB >= 0) sizeBytes = kB * 1024;
+        }
+      }
+    } catch (e) {
+      // Ignora errori di parsing/rete: la dimensione è solo informativa
+    }
+    // Se la pagina supporta FHD, inietta h=1 nel parametro d del link proxy
+    if (canPlayFHD) {
+      finalStreamUrl = injectH1IntoDestination(finalStreamUrl);
+      console.log('Applied h=1 to destination URL (FHD enabled).');
+    }
+
+    return { 
+      name: finalNameForProxy, 
+      streamUrl: finalStreamUrl, 
+      referer: url, 
+      source: 'proxy',
+      ...(typeof sizeBytes === 'number' ? { sizeBytes } : {})
+    };
+  }
+
+  // Funzione per ottenere il direct stream
+  async function getDirectStream(url: string, id: string, type: ContentType, config: ExtractorConfig): Promise<VixCloudStreamInfo | null> {
+    // The 'url' parameter is guaranteed to be a string, so no more null checks needed here.
+    const siteOrigin = new URL(url).origin;
+    let pageHtml = "";
+    let finalReferer: string = url;
+
+    try {
+      if (url.includes("/iframe")) { 
+        const version = await fetchVixCloudSiteVersion(siteOrigin);
+        const initialResponse = await fetch(url, {
+          headers: { 
+            "x-inertia": "true", 
+            "x-inertia-version": version, 
+            "Referer": `${siteOrigin}/`
+          },
+        });
+        if (!initialResponse.ok) throw new Error(`Initial iframe request failed: ${initialResponse.status}`);
+        const initialHtml = await initialResponse.text();
+        const $initial = cheerio.load(initialHtml);
+        const iframeSrc = $initial("iframe").attr("src");
+
+        if (iframeSrc) {
+          const actualPlayerUrl = new URL(iframeSrc, siteOrigin).toString();
+          const playerResponse = await fetch(actualPlayerUrl, {
+            headers: { 
+              "x-inertia": "true", 
+              "x-inertia-version": version, 
+              "Referer": url
+            },
+          });
+          if (!playerResponse.ok) throw new Error(`Player iframe request failed: ${playerResponse.status}`);
+          pageHtml = await playerResponse.text();
+          finalReferer = actualPlayerUrl; // Now we can modify finalReferer
+        } else {
+          throw new Error("Iframe src not found in initial response.");
+        }
+      } else {
+        const response = await fetch(url); 
+        if (!response.ok) throw new Error(`Direct embed request failed: ${response.status}`);
+        pageHtml = await response.text();
+        // Non modificare finalReferer qui, rimane targetUrl
+      }
+
+      const $ = cheerio.load(pageHtml);
+      const scriptTag = $("body script").filter((_, el) => {
+        const htmlContent = $(el).html();
+        return !!htmlContent && htmlContent.includes("'token':") && htmlContent.includes("'expires':");
+      }).first();
+      const scriptContent = scriptTag.html() || '';
+
+      if (!scriptContent) throw new Error("Player script with token/expires not found.");
+
+      const tokenMatch = scriptContent.match(/'token':\s*'(\w+)'/);
+      const expiresMatch = scriptContent.match(/'expires':\s*'(\d+)'/);
+      const serverUrlMatch = scriptContent.match(/url:\s*'([^']+)'/);
+
+      if (!tokenMatch || !expiresMatch || !serverUrlMatch) {
+        throw new Error("Failed to extract token, expires, or server URL from script.");
+      }
+
+      const token = tokenMatch[1];
+      const expires = expiresMatch[1];
+      let serverUrl = serverUrlMatch[1];
+
+      let finalStreamUrl = serverUrl.includes("?b=1")
+        ? `${serverUrl}&token=${token}&expires=${expires}`
+        : `${serverUrl}?token=${token}&expires=${expires}`;
+
+      // Aggiungi &h=1 solo se disponibile
+      if (scriptContent.includes("window.canPlayFHD = true")) {
+        finalStreamUrl += "&h=1";
+      } 
+
+      // --- Inizio della nuova logica per il titolo ---
+
+      // 1. Ottieni il titolo di base, dando priorità a TMDB
+      let baseTitle: string | null = null;
+
+      // Prima prova a ottenere il titolo dalle API TMDB
+      baseTitle = type === 'movie' ? 
+        await getMovieTitle(id, config.tmdbApiKey) : 
+        await getSeriesTitle(id, config.tmdbApiKey);
+      
+      console.log(`TMDB title result: "${baseTitle}"`);
+    
+      // Solo se TMDB fallisce, prova a usare il titolo dalla pagina
+      if (!baseTitle) {
+        const pageTitle = $("title").text().trim();
+        // Pulisci ulteriormente il titolo rimuovendo parti comuni nei siti di streaming
+        if (pageTitle) {
+          baseTitle = pageTitle
+            .replace(" - VixSrc", "")
+            .replace(" - Guarda Online", "")
+            .replace(" - Streaming", "")
+            .replace(/\s*\|\s*.*$/, ""); // Rimuove qualsiasi cosa dopo il simbolo |
+        }
+        console.log(`Page title after cleanup: "${baseTitle}"`);
+      }
+
+      // 2. Determina il nome finale, gestendo esplicitamente il caso null
+      let determinedName: string;
+      if (baseTitle) {
+        // Se abbiamo un titolo, ora siamo sicuri che sia una stringa.
+        if (type === 'movie') {
+          determinedName = `${baseTitle} [ITA]`;
+        } else { // È una serie, aggiungi info S/E
+          const obj = getObject(id);
+          determinedName = `${baseTitle} (S${obj.season}E${obj.episode}) [ITA]`;
+        }
+      } else {
+        // Se non abbiamo un titolo (baseTitle è null), usiamo un nome di fallback.
+        if (type === 'movie') {
+          determinedName = 'Movie Stream (Direct) [ITA]';
+        } else { // È una serie
+          const obj = getObject(id);
+          // Per richiesta utente, anche i titoli di fallback delle serie dovrebbero avere S/E
+          determinedName = `Series Stream (Direct) (S${obj.season}E${obj.episode}) [ITA]`;
+        }
+      }
+      
+      console.log(`Final stream name: "${determinedName}"`);
+      console.log(`Final stream URL: "${finalStreamUrl}"`); // Aggiungi questo log per l'URL
+
+      return {
+        name: determinedName,
+        streamUrl: finalStreamUrl,
+        referer: finalReferer,
+        source: 'direct'
+      };
+
+    } catch (error) {
+      let message = "Unknown error during stream content extraction";
+      if (error instanceof Error) {
+        message = error.message;
+      }
+      console.error(`Stream extraction error: ${message}`, error);
+      
+      // Ritorna null invece di un oggetto con URL HTML
+      return null;
+    }
+  }
+
+  // --- Logica principale: SOLO PROXY per VixSrc ---
+  if (config.mfpUrl && config.mfpPsw) {
+    console.log('VixSrc: Using proxy mode only');
+    const proxyStream = await getProxyStream(targetUrl, id, type, config);
+    return proxyStream ? [proxyStream] : null;
+  } else {
+    console.warn('VixSrc: Proxy MFP non configurato, nessun stream disponibile');
+    return null;
+  }
+}