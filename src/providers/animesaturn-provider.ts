import { spawn } from 'child_process';
import { AnimeSaturnConfig, AnimeSaturnResult, AnimeSaturnEpisode, StreamForStremio } from '../types/animeunity';
import * as path from 'path';
import axios from 'axios';
import { KitsuProvider } from './kitsu';
import { getDomain } from '../utils/domains';
import { checkIsAnimeById, applyUniversalAnimeTitleNormalization } from '../utils/animeGate';

// Helper function to invoke the Python scraper
async function invokePythonScraper(args: string[]): Promise<any> {
    const scriptPath = path.join(__dirname, 'animesaturn.py');
    const command = 'python3';
    
    // Ottieni la config globale se disponibile
    let mfpProxyUrl = '';
    let mfpProxyPassword = '';
    try {
        // Cerca la config dall'ambiente
        mfpProxyUrl = process.env.MFP_PROXY_URL || process.env.MFP_URL || '';
        mfpProxyPassword = process.env.MFP_PROXY_PASSWORD || process.env.MFP_PSW || '';
    } catch (e) {
        console.error('Error getting MFP config:', e);
    }
    
    // Aggiungi gli argomenti proxy MFP se presenti
    if (mfpProxyUrl && mfpProxyPassword) {
        args.push('--mfp-proxy-url', mfpProxyUrl);
        args.push('--mfp-proxy-password', mfpProxyPassword);
    }
    
    return new Promise((resolve, reject) => {
        const pythonProcess = spawn(command, [scriptPath, ...args]);
        let stdout = '';
        let stderr = '';
        pythonProcess.stdout.on('data', (data: Buffer) => {
            stdout += data.toString();
        });
        pythonProcess.stderr.on('data', (data: Buffer) => {
            stderr += data.toString();
        });
        pythonProcess.on('close', (code: number) => {
            if (code !== 0) {
                console.error(`Python script exited with code ${code}`);
                console.error(stderr);
                return reject(new Error(`Python script error: ${stderr}`));
            }
            try {
                resolve(JSON.parse(stdout));
            } catch (e) {
                console.error('Failed to parse Python script output:');
                console.error(stdout);
                reject(new Error('Failed to parse Python script output.'));
            }
        });
        pythonProcess.on('error', (err: Error) => {
            console.error('Failed to start Python script:', err);
            reject(err);
        });
    });
}

// Funzione universale per ottenere il titolo inglese da qualsiasi ID
async function getEnglishTitleFromAnyId(id: string, type: 'imdb'|'tmdb'|'kitsu'|'mal', tmdbApiKey?: string): Promise<string> {
  let malId: string | null = null;
  let tmdbId: string | null = null;
  let fallbackTitle: string | null = null;
  const tmdbKey = tmdbApiKey || process.env.TMDB_API_KEY || '';
  if (type === 'imdb') {
    if (!tmdbKey) throw new Error('TMDB_API_KEY non configurata');
    const imdbIdOnly = id.split(':')[0];
    const { getTmdbIdFromImdbId } = await import('../extractor');
    tmdbId = await getTmdbIdFromImdbId(imdbIdOnly, tmdbKey);
    if (!tmdbId) throw new Error('TMDB ID non trovato per IMDB: ' + id);
    try {
      const haglundResp = await (await fetch(`https://arm.haglund.dev/api/v2/themoviedb?id=${tmdbId}&include=kitsu,myanimelist`)).json();
      malId = haglundResp[0]?.myanimelist?.toString() || null;
    } catch {}
  } else if (type === 'tmdb') {
    tmdbId = id;
    try {
      const haglundResp = await (await fetch(`https://arm.haglund.dev/api/v2/themoviedb?id=${tmdbId}&include=kitsu,myanimelist`)).json();
      malId = haglundResp[0]?.myanimelist?.toString() || null;
    } catch {}
  } else if (type === 'kitsu') {
    const mappingsResp = await (await fetch(`https://kitsu.io/api/edge/anime/${id}/mappings`)).json();
    const malMapping = mappingsResp.data?.find((m: any) => m.attributes.externalSite === 'myanimelist/anime');
    malId = malMapping?.attributes?.externalId?.toString() || null;
    if (!malId) {
      // Fallback Kitsu diretto: usa SOLO titles.en dal record principale
      try {
        const kitsuMain = await (await fetch(`https://kitsu.io/api/edge/anime/${id}`)).json();
        const enTitle = kitsuMain?.data?.attributes?.titles?.en;
        if (enTitle) {
          console.log(`[UniversalTitle][KitsuFallback] Titolo inglese diretto da Kitsu (no MAL mapping): ${enTitle}`);
          return enTitle;
        } else {
          console.warn(`[UniversalTitle][KitsuFallback] Nessun titles.en disponibile per Kitsu ${id}`);
        }
      } catch (e) {
        console.warn(`[UniversalTitle][KitsuFallback] Errore recuperando titles.en per Kitsu ${id}:`, e);
      }
    }
  } else if (type === 'mal') {
    malId = id;
  }
  if (malId) {
    try {
      const jikanResp = await (await fetch(`https://api.jikan.moe/v4/anime/${malId}`)).json();
      let englishTitle = '';
      if (jikanResp.data && Array.isArray(jikanResp.data.titles)) {
        const en = jikanResp.data.titles.find((t: any) => t.type === 'English');
        englishTitle = en?.title || '';
      }
      if (!englishTitle && jikanResp.data) {
        englishTitle = jikanResp.data.title_english || jikanResp.data.title || jikanResp.data.title_japanese || '';
      }
      if (englishTitle) {
        console.log(`[UniversalTitle] Titolo inglese trovato da Jikan: ${englishTitle}`);
        return englishTitle;
      }
    } catch (err) {
      console.warn('[UniversalTitle] Errore Jikan, provo fallback TMDB:', err);
    }
  }
  if (tmdbId && tmdbKey) {
    try {
      let tmdbResp = await (await fetch(`https://api.themoviedb.org/3/tv/${tmdbId}?api_key=${tmdbKey}`)).json();
      if (tmdbResp && tmdbResp.name) {
        fallbackTitle = tmdbResp.name;
      }
      if (!fallbackTitle) {
        tmdbResp = await (await fetch(`https://api.themoviedb.org/3/movie/${tmdbId}?api_key=${tmdbKey}`)).json();
        if (tmdbResp && tmdbResp.title) {
          fallbackTitle = tmdbResp.title;
        }
      }
      if (fallbackTitle) {
        console.warn(`[UniversalTitle] Fallback: uso titolo da TMDB: ${fallbackTitle}`);
        return fallbackTitle;
      }
    } catch (err) {
      console.warn('[UniversalTitle] Errore fallback TMDB:', err);
    }
  }
  throw new Error('Impossibile ottenere titolo inglese da nessuna fonte per ' + id);
}

// Funzione per normalizzare tutti i tipi di apostrofo in quello normale
function normalizeApostrophes(str: string): string {
  return str.replace(/['’‘]/g, "'");
}

// Funzione filtro risultati
function filterAnimeResults(
  results: { version: AnimeSaturnResult; language_type: string }[],
  englishTitle: string,
  malId?: string
) {
  if (malId) {
    // Se la ricerca Python è stata fatta con MAL ID, accetta tutti i risultati
    return results;
  }
  const norm = (s: string) => normalizeApostrophes(normalizeUnicodeToAscii(s.toLowerCase().replace(/\s+/g, ' ').trim()));
  const base = norm(englishTitle);

  // Accetta titoli che contengono il base, ignorando suffissi e parentesi
  const isAllowed = (title: string) => {
    let t = norm(title);
    // Rimuovi suffissi comuni e parentesi
    t = t.replace(/\s*\(.*?\)/g, '').replace(/\s*ita|\s*cr|\s*sub/gi, '').trim();
    return t.includes(base);
  };

  // Log dettagliato per debug
  console.log('DEBUG filtro:', {
    base,
    titoli: results.map(r => ({
      raw: r.version.title,
      norm: norm(r.version.title),
      afterClean: norm(r.version.title).replace(/\s*\(.*?\)/g, '').replace(/\s*ita|\s*cr|\s*sub/gi, '').trim()
    }))
  });

  const filtered = results.filter(r => isAllowed(r.version.title));
  console.log(`[UniversalTitle] Risultati prima del filtro:`, results.map(r => r.version.title));
  console.log(`[UniversalTitle] Risultati dopo il filtro:`, filtered.map(r => r.version.title));
  return filtered;
}

// Funzione di normalizzazione custom per la ricerca
function normalizeTitleForSearch(title: string): string {
  // 1. Mappature esatte inserire qui titoli che hanno in mal i - (devono avvenire prima per evitare che le sostituzioni generiche rovinino la chiave)
  // ==== AUTO-NORMALIZATION-EXACT-MAP-START ====
  const exactMap: Record<string,string> = {
    "Demon Slayer: Kimetsu no Yaiba - The Movie: Infinity Castle": "Demon Slayer: Kimetsu no Yaiba Infinity Castle",    
    "Attack on Titan: The Final Season - Final Chapters Part 2": "L'attacco dei Giganti: L'ultimo attacco",
    'Ore dake Level Up na Ken': 'Solo Leveling',
    'Lupin the Third: The Woman Called Fujiko Mine': 'Lupin III - La donna chiamata Fujiko Mine ',
    "Slam Dunk: Roar!! Basket Man Spiriy": "Slam Dunk: Hoero Basketman-damashii! Hanamichi to Rukawa no Atsuki Natsu",
    "Parasyte: The Maxim": "Kiseijuu",
    "Attack on Titan OAD": "L'attacco dei Giganti: Il taccuino di Ilse",
    "Fullmetal Alchemist: Brotherhood": "Fullmetal Alchemist Brotherhood",
    "Slam Dunk: Roar!! Basket Man Spirit": "Slam Dunk: Hoero Basketman-damashii! Hanamichi to Rukawa no Atsuki Natsu",
    "Slam Dunk: Shohoku Maximum Crisis! Burn Sakuragi Hanamichi": "Slam Dunk: Shouhoku Saidai no Kiki! Moero Sakuragi Hanamichi",
    "Slam Dunk: National Domination! Sakuragi Hanamichi": "Slam Dunk: Zenkoku Seiha Da! - Sakuragi Hanamichi",
    "JoJo's Bizarre Adventure (2012)": "Le Bizzarre Avventure di JoJo",
    "JoJo's Bizarre Adventure: Stardust Crusaders": "Le Bizzarre Avventure di JoJo: Stardust Crusaders",
<<<<<<< HEAD
        "Cat's Eye (2025)": "Occhi di gatto (2025)",
=======
        "Cat's\u2665Eye": "Occhi di gatto (2025)",
>>>>>>> e2da7f15

    // << AUTO-INSERT-EXACT >> (non rimuovere questo commento)
  };
  // ==== AUTO-NORMALIZATIOmN-EXACT-MAP-END ====
  // Se il titolo originale ha una mappatura esatta, usala e NON applicare altre normalizzazioni
  const hasExact = Object.prototype.hasOwnProperty.call(exactMap, title);
  let normalized = hasExact ? exactMap[title] : title;

  if (!hasExact) {
    // 2. Replacements generici (solo se non è stata applicata una exact per non corrompere l'output voluto)
    // ==== AUTO-NORMALIZATION-GENERIC-MAP-START ====
    const generic: Record<string,string> = {
      'Attack on Titan': "L'attacco dei Giganti",
      'Season': '',
      'Shippuuden': 'Shippuden',

      // << AUTO-INSERT-GENERIC >> (non rimuovere questo commento)
      // Qui puoi aggiungere altre normalizzazioni custom (legacy placeholder)
    };
    // ==== AUTO-NORMALIZATION-GENERIC-MAP-END ====
    for (const [k,v] of Object.entries(generic)) {
      if (normalized.includes(k)) normalized = normalized.replace(k, v);
    }
    // 3. Cleanup leggero SOLO per casi non exact (evita di rimuovere trattini intenzionali della mappa esatta)
    normalized = normalized.replace(/\s+-\s+/g,' ');
    if (normalized.includes('Naruto:')) normalized = normalized.replace(':','');
    // 4. Collassa spazi multipli
    normalized = normalized.replace(/\s{2,}/g,' ').trim();
  }
  return normalized;
}

// Funzione di normalizzazione caratteri speciali per titoli
function normalizeSpecialChars(str: string): string {
  return str
    .replace(/'/g, '\u2019') // apostrofo normale in unicode
    .replace(/:/g, '\u003A'); // due punti in unicode (aggiungi altri se necessario)
}

// Funzione per convertire caratteri unicode "speciali" in caratteri normali
function normalizeUnicodeToAscii(str: string): string {
  return str
    .replace(/[\u2019\u2018'']/g, "'") // tutti gli apostrofi unicode in apostrofo normale
    .replace(/[\u201C\u201D""]/g, '"') // virgolette unicode in doppie virgolette
    .replace(/\u003A/g, ':'); // due punti unicode in normale
}

export class AnimeSaturnProvider {
  private kitsuProvider = new KitsuProvider();
  private baseHost: string;
  constructor(private config: AnimeSaturnConfig) {
    this.baseHost = getDomain('animesaturn') || 'animesaturn.cx';
  }

  // Ricerca tutte le versioni (AnimeSaturn non distingue SUB/ITA/CR, ma puoi inferirlo dal titolo)
  // Made public for catalog search
  async searchAllVersions(title: string, malId?: string): Promise<{ version: AnimeSaturnResult; language_type: string }[]> {
    let args = ['search', '--query', title];
    if (malId) {
      args.push('--mal-id', malId);
    }
    let results: AnimeSaturnResult[] = await invokePythonScraper(args);
    // Fallback: se la ricerca con MAL ID non restituisce nulla, riprova senza MAL ID
    if (malId && results.length === 0) {
      console.log('[AnimeSaturn] Nessun risultato con MAL ID, retry senza mal-id');
      results = await invokePythonScraper(['search', '--query', title]);
    }
    // Se la ricerca trova solo una versione e il titolo contiene apostrofi, riprova con l'apostrofo tipografico
    if (results.length <= 1 && title.includes("'")) {
      const titleTypo = title.replace(/'/g, '’');
      let typoArgs = ['search', '--query', titleTypo];
      if (malId) {
        typoArgs.push('--mal-id', malId);
      }
      const moreResults: AnimeSaturnResult[] = await invokePythonScraper(typoArgs);
      // Unisci risultati senza duplicati (per url)
      const seen = new Set(results.map(r => r.url));
      for (const r of moreResults) {
        if (!seen.has(r.url)) results.push(r);
      }
    }
    // Normalizza i titoli dei risultati per confronto robusto
    results = results.map(r => ({
      ...r,
      title: normalizeUnicodeToAscii(r.title)
    }));
    results.forEach(r => {
      console.log('DEBUG titolo JSON normalizzato:', r.title);
    });
    return results.map(r => {
      const nameLower = r.title.toLowerCase();
      let language_type = 'SUB ITA';
      if (nameLower.includes('cr')) {
        language_type = 'CR ITA';
      } else if (nameLower.includes('ita')) {
        language_type = 'ITA';
      }
      // Qui la chiave 'title' è già normalizzata!
      return { version: { ...r, title: r.title }, language_type };
    });
  }

  // Uniformità: accetta sia Kitsu che MAL
  async handleKitsuRequest(kitsuIdString: string): Promise<{ streams: StreamForStremio[] }> {
    if (!this.config.enabled) {
      return { streams: [] };
    }
    try {
      const { kitsuId, seasonNumber, episodeNumber, isMovie } = this.kitsuProvider.parseKitsuId(kitsuIdString);
      const englishTitle = await getEnglishTitleFromAnyId(kitsuId, 'kitsu', this.config.tmdbApiKey);
      // Recupera anche l'id MAL
      let malId: string | undefined = undefined;
      try {
        const mappingsResp = await (await fetch(`https://kitsu.io/api/edge/anime/${kitsuId}/mappings`)).json();
        const malMapping = mappingsResp.data?.find((m: any) => m.attributes.externalSite === 'myanimelist/anime');
        malId = malMapping?.attributes?.externalId?.toString() || undefined;
      } catch {}
      console.log(`[AnimeSaturn] Ricerca con titolo inglese: ${englishTitle}`);
      return this.handleTitleRequest(englishTitle, seasonNumber, episodeNumber, isMovie, malId);
    } catch (error) {
      console.error('Error handling Kitsu request:', error);
      return { streams: [] };
    }
  }

  async handleMalRequest(malIdString: string): Promise<{ streams: StreamForStremio[] }> {
    if (!this.config.enabled) {
      return { streams: [] };
    }
    try {
      // Parsing: mal:ID[:STAGIONE][:EPISODIO]
      const parts = malIdString.split(':');
      if (parts.length < 2) throw new Error('Formato MAL ID non valido. Usa: mal:ID o mal:ID:EPISODIO o mal:ID:STAGIONE:EPISODIO');
      const malId: string = parts[1];
      let seasonNumber: number | null = null;
      let episodeNumber: number | null = null;
      let isMovie = false;
      if (parts.length === 2) {
        isMovie = true;
      } else if (parts.length === 3) {
        episodeNumber = parseInt(parts[2]);
      } else if (parts.length === 4) {
        seasonNumber = parseInt(parts[2]);
        episodeNumber = parseInt(parts[3]);
      }
      const englishTitle = await getEnglishTitleFromAnyId(malId, 'mal', this.config.tmdbApiKey);
      console.log(`[AnimeSaturn] Ricerca con titolo inglese: ${englishTitle}`);
      return this.handleTitleRequest(englishTitle, seasonNumber, episodeNumber, isMovie, malId);
    } catch (error) {
      console.error('Error handling MAL request:', error);
      return { streams: [] };
    }
  }

  async handleImdbRequest(imdbId: string, seasonNumber: number | null, episodeNumber: number | null, isMovie = false): Promise<{ streams: StreamForStremio[] }> {
    if (!this.config.enabled) {
      return { streams: [] };
    }
    try {
      // Anime gate: decide if this IMDB id refers to anime; if not, skip
      const gateEnabled = (process.env.ANIME_GATE_ENABLED || 'true') !== 'false';
      if (gateEnabled) {
        const gate = await checkIsAnimeById('imdb', imdbId, this.config.tmdbApiKey, isMovie ? 'movie' : 'tv');
        if (!gate.isAnime) {
          console.log(`[AnimeSaturn] Skipping anime search: no MAL/Kitsu mapping (${gate.reason}) for ${imdbId}`);
          return { streams: [] };
        }
  // Placeholder stream removed; warning now via icon prefix in stream titles
      }
  const englishTitle = await getEnglishTitleFromAnyId(imdbId, 'imdb', this.config.tmdbApiKey);
      // Recupera anche l'id MAL tramite Haglund
      let malId: string | undefined = undefined;
      try {
        const tmdbKey = this.config.tmdbApiKey || process.env.TMDB_API_KEY || '';
        const imdbIdOnly = imdbId.split(':')[0];
        const { getTmdbIdFromImdbId } = await import('../extractor');
        const tmdbId = await getTmdbIdFromImdbId(imdbIdOnly, tmdbKey);
        if (tmdbId) {
          const haglundResp = await (await fetch(`https://arm.haglund.dev/api/v2/themoviedb?id=${tmdbId}&include=kitsu,myanimelist`)).json();
          malId = haglundResp[0]?.myanimelist?.toString() || undefined;
        }
      } catch {}
      console.log(`[AnimeSaturn] Ricerca con titolo inglese: ${englishTitle}`);
  const res = await this.handleTitleRequest(englishTitle, seasonNumber, episodeNumber, isMovie, malId);
  // Prefix warning icon for non-Kitsu/MAL origin (IMDB)
  res.streams = res.streams.map(s => s.title.startsWith('⚠️') ? s : { ...s, title: `⚠️ ${s.title}` });
  return res;
    } catch (error) {
      console.error('Error handling IMDB request:', error);
      return { streams: [] };
    }
  }

  async handleTmdbRequest(tmdbId: string, seasonNumber: number | null, episodeNumber: number | null, isMovie = false): Promise<{ streams: StreamForStremio[] }> {
    if (!this.config.enabled) {
      return { streams: [] };
    }
    try {
      // Anime gate on TMDB
      const gateEnabled = (process.env.ANIME_GATE_ENABLED || 'true') !== 'false';
      if (gateEnabled) {
        const gate = await checkIsAnimeById('tmdb', tmdbId, this.config.tmdbApiKey, isMovie ? 'movie' : 'tv');
        if (!gate.isAnime) {
          console.log(`[AnimeSaturn] Skipping anime search: no MAL/Kitsu mapping (${gate.reason}) for TMDB ${tmdbId}`);
          return { streams: [] };
        }
  // Placeholder stream removed; warning now via icon prefix in stream titles
      }
  const englishTitle = await getEnglishTitleFromAnyId(tmdbId, 'tmdb', this.config.tmdbApiKey);
      // Recupera anche l'id MAL tramite Haglund
      let malId: string | undefined = undefined;
      try {
        const tmdbKey = this.config.tmdbApiKey || process.env.TMDB_API_KEY || '';
        const haglundResp = await (await fetch(`https://arm.haglund.dev/api/v2/themoviedb?id=${tmdbId}&include=kitsu,myanimelist`)).json();
        malId = haglundResp[0]?.myanimelist?.toString() || undefined;
      } catch {}
      console.log(`[AnimeSaturn] Ricerca con titolo inglese: ${englishTitle}`);
  const res = await this.handleTitleRequest(englishTitle, seasonNumber, episodeNumber, isMovie, malId);
  res.streams = res.streams.map(s => s.title.startsWith('⚠️') ? s : { ...s, title: `⚠️ ${s.title}` });
  return res;
    } catch (error) {
      console.error('Error handling TMDB request:', error);
      return { streams: [] };
    }
  }

  // Funzione generica per gestire la ricerca dato un titolo
  async handleTitleRequest(title: string, seasonNumber: number | null, episodeNumber: number | null, isMovie = false, malId?: string): Promise<{ streams: StreamForStremio[] }> {
    const universalTitle = applyUniversalAnimeTitleNormalization(title);
    if (universalTitle !== title) {
      console.log(`[UniversalTitle][Applied] ${title} -> ${universalTitle}`);
    }
    const normalizedTitle = normalizeTitleForSearch(universalTitle);
    console.log(`[AnimeSaturn] Titolo normalizzato per ricerca: ${normalizedTitle}`);
    console.log(`[AnimeSaturn] MAL ID passato a searchAllVersions:`, malId ? malId : '(nessuno)');
  console.log('[AnimeSaturn] Query inviata allo scraper (post-normalize):', normalizedTitle);
    let animeVersions = await this.searchAllVersions(normalizedTitle, malId);
    animeVersions = filterAnimeResults(animeVersions, normalizedTitle, malId);
    // Fallback MAL -> loose: se filtrando con MAL non troviamo nulla, riprova senza malId
    if (malId && animeVersions.length === 0) {
      console.log('[AnimeSaturn] Nessun risultato dopo filtro con MAL ID, ritento ricerca loose');
      animeVersions = await this.searchAllVersions(normalizedTitle);
      animeVersions = filterAnimeResults(animeVersions, normalizedTitle);
    }
    if (!animeVersions.length) {
      console.warn('[AnimeSaturn] Nessun risultato trovato per il titolo:', normalizedTitle);
      return { streams: [] };
    }
    const streams: StreamForStremio[] = [];
    for (const { version, language_type } of animeVersions) {
      const episodes: AnimeSaturnEpisode[] = await invokePythonScraper(['get_episodes', '--anime-url', version.url]);
      if (!episodes || episodes.length === 0) {
        console.warn(`[AnimeSaturn] Nessun episodio ottenuto per ${version.title} (URL=${version.url}). Skip versione.`);
        continue;
      }
      console.log(`[AnimeSaturn] Episodi trovati per ${version.title}:`, episodes.map(e => e.title));
      let targetEpisode: AnimeSaturnEpisode | undefined;
      if (isMovie) {
        targetEpisode = episodes[0];
        console.log(`[AnimeSaturn] Selezionato primo episodio (movie):`, targetEpisode?.title);
      } else if (episodeNumber != null) {
        // Pattern semplice originale: cerca E<number>, altrimenti include del numero
        targetEpisode = episodes.find(ep => {
          const match = ep.title.match(/E(\d+)/i);
            if (match) {
              return parseInt(match[1]) === episodeNumber;
            }
            return ep.title.includes(String(episodeNumber));
        });
        console.log(`[AnimeSaturn] Episodio selezionato per E${episodeNumber}:`, targetEpisode?.title);
      } else {
        targetEpisode = episodes[0];
        console.log(`[AnimeSaturn] Selezionato primo episodio (default):`, targetEpisode?.title);
      }
      if (!targetEpisode) {
        console.warn(`[AnimeSaturn] Nessun episodio trovato per la richiesta: S${seasonNumber}E${episodeNumber}`);
        continue;
      }
      // Preparare gli argomenti per lo scraper Python
      const scrapperArgs = ['get_stream', '--episode-url', targetEpisode.url];
      
      // Aggiungi parametri MFP per lo streaming m3u8 se disponibili
      if (this.config.mfpProxyUrl) {
        scrapperArgs.push('--mfp-proxy-url', this.config.mfpProxyUrl);
      }
      if (this.config.mfpProxyPassword) {
        scrapperArgs.push('--mfp-proxy-password', this.config.mfpProxyPassword);
      }
      
      const streamResult = await invokePythonScraper(scrapperArgs);
      let streamUrl = streamResult.url;
      let streamHeaders = streamResult.headers || undefined;
      const cleanName = version.title
        .replace(/\s*\(ITA\)/i, '')
        .replace(/\s*\(CR\)/i, '')
        .replace(/ITA/gi, '')
        .replace(/CR/gi, '')
        .trim();
  const sNum = seasonNumber || 1;
  const langLabel = language_type === 'ITA' ? 'ITA' : 'SUB';
  let streamTitle = `${capitalize(cleanName)} ▪ ${langLabel} ▪ S${sNum}`;
      if (episodeNumber) {
        streamTitle += `E${episodeNumber}`;
      }
      streams.push({
        title: streamTitle,
        url: streamUrl,
        behaviorHints: {
          notWebReady: true,
          ...(streamHeaders ? { headers: streamHeaders } : {})
        }
      });
    }
    return { streams };
  }
}

function capitalize(str: string) {
  if (!str) return str;
  return str.charAt(0).toUpperCase() + str.slice(1);
}<|MERGE_RESOLUTION|>--- conflicted
+++ resolved
@@ -205,11 +205,8 @@
     "Slam Dunk: National Domination! Sakuragi Hanamichi": "Slam Dunk: Zenkoku Seiha Da! - Sakuragi Hanamichi",
     "JoJo's Bizarre Adventure (2012)": "Le Bizzarre Avventure di JoJo",
     "JoJo's Bizarre Adventure: Stardust Crusaders": "Le Bizzarre Avventure di JoJo: Stardust Crusaders",
-<<<<<<< HEAD
         "Cat's Eye (2025)": "Occhi di gatto (2025)",
-=======
         "Cat's\u2665Eye": "Occhi di gatto (2025)",
->>>>>>> e2da7f15
 
     // << AUTO-INSERT-EXACT >> (non rimuovere questo commento)
   };
