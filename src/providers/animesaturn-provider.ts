import { spawn } from 'child_process';
import { AnimeSaturnConfig, AnimeSaturnResult, AnimeSaturnEpisode, StreamForStremio } from '../types/animeunity';
import * as path from 'path';
import axios from 'axios';
import { KitsuProvider } from './kitsu';
import { getDomain } from '../utils/domains';
import { checkIsAnimeById } from '../utils/animeGate';

// Helper function to invoke the Python scraper
async function invokePythonScraper(args: string[]): Promise<any> {
    const scriptPath = path.join(__dirname, 'animesaturn.py');
    const command = 'python3';
    
    // Ottieni la config globale se disponibile
    let mfpProxyUrl = '';
    let mfpProxyPassword = '';
    try {
        // Cerca la config dall'ambiente
        mfpProxyUrl = process.env.MFP_PROXY_URL || process.env.MFP_URL || '';
        mfpProxyPassword = process.env.MFP_PROXY_PASSWORD || process.env.MFP_PSW || '';
    } catch (e) {
        console.error('Error getting MFP config:', e);
    }
    
    // Aggiungi gli argomenti proxy MFP se presenti
    if (mfpProxyUrl && mfpProxyPassword) {
        args.push('--mfp-proxy-url', mfpProxyUrl);
        args.push('--mfp-proxy-password', mfpProxyPassword);
    }
    
    return new Promise((resolve, reject) => {
        const pythonProcess = spawn(command, [scriptPath, ...args]);
        let stdout = '';
        let stderr = '';
        pythonProcess.stdout.on('data', (data: Buffer) => {
            stdout += data.toString();
        });
        pythonProcess.stderr.on('data', (data: Buffer) => {
            stderr += data.toString();
        });
        pythonProcess.on('close', (code: number) => {
            if (code !== 0) {
                console.error(`Python script exited with code ${code}`);
                console.error(stderr);
                return reject(new Error(`Python script error: ${stderr}`));
            }
            try {
                resolve(JSON.parse(stdout));
            } catch (e) {
                console.error('Failed to parse Python script output:');
                console.error(stdout);
                reject(new Error('Failed to parse Python script output.'));
            }
        });
        pythonProcess.on('error', (err: Error) => {
            console.error('Failed to start Python script:', err);
            reject(err);
        });
    });
}

// Funzione universale per ottenere il titolo inglese da qualsiasi ID
async function getEnglishTitleFromAnyId(id: string, type: 'imdb'|'tmdb'|'kitsu'|'mal', tmdbApiKey?: string): Promise<string> {
  let malId: string | null = null;
  let tmdbId: string | null = null;
  let fallbackTitle: string | null = null;
  const tmdbKey = tmdbApiKey || process.env.TMDB_API_KEY || '';
  if (type === 'imdb') {
    if (!tmdbKey) throw new Error('TMDB_API_KEY non configurata');
    const imdbIdOnly = id.split(':')[0];
    const { getTmdbIdFromImdbId } = await import('../extractor');
    tmdbId = await getTmdbIdFromImdbId(imdbIdOnly, tmdbKey);
    if (!tmdbId) throw new Error('TMDB ID non trovato per IMDB: ' + id);
    try {
      const haglundResp = await (await fetch(`https://arm.haglund.dev/api/v2/themoviedb?id=${tmdbId}&include=kitsu,myanimelist`)).json();
      malId = haglundResp[0]?.myanimelist?.toString() || null;
    } catch {}
  } else if (type === 'tmdb') {
    tmdbId = id;
    try {
      const haglundResp = await (await fetch(`https://arm.haglund.dev/api/v2/themoviedb?id=${tmdbId}&include=kitsu,myanimelist`)).json();
      malId = haglundResp[0]?.myanimelist?.toString() || null;
    } catch {}
  } else if (type === 'kitsu') {
    const mappingsResp = await (await fetch(`https://kitsu.io/api/edge/anime/${id}/mappings`)).json();
    const malMapping = mappingsResp.data?.find((m: any) => m.attributes.externalSite === 'myanimelist/anime');
    malId = malMapping?.attributes?.externalId?.toString() || null;
  } else if (type === 'mal') {
    malId = id;
  }
  if (malId) {
    try {
      const jikanResp = await (await fetch(`https://api.jikan.moe/v4/anime/${malId}`)).json();
      let englishTitle = '';
      if (jikanResp.data && Array.isArray(jikanResp.data.titles)) {
        const en = jikanResp.data.titles.find((t: any) => t.type === 'English');
        englishTitle = en?.title || '';
      }
      if (!englishTitle && jikanResp.data) {
        englishTitle = jikanResp.data.title_english || jikanResp.data.title || jikanResp.data.title_japanese || '';
      }
      if (englishTitle) {
        console.log(`[UniversalTitle] Titolo inglese trovato da Jikan: ${englishTitle}`);
        return englishTitle;
      }
    } catch (err) {
      console.warn('[UniversalTitle] Errore Jikan, provo fallback TMDB:', err);
    }
  }
  if (tmdbId && tmdbKey) {
    try {
      let tmdbResp = await (await fetch(`https://api.themoviedb.org/3/tv/${tmdbId}?api_key=${tmdbKey}`)).json();
      if (tmdbResp && tmdbResp.name) {
        fallbackTitle = tmdbResp.name;
      }
      if (!fallbackTitle) {
        tmdbResp = await (await fetch(`https://api.themoviedb.org/3/movie/${tmdbId}?api_key=${tmdbKey}`)).json();
        if (tmdbResp && tmdbResp.title) {
          fallbackTitle = tmdbResp.title;
        }
      }
      if (fallbackTitle) {
        console.warn(`[UniversalTitle] Fallback: uso titolo da TMDB: ${fallbackTitle}`);
        return fallbackTitle;
      }
    } catch (err) {
      console.warn('[UniversalTitle] Errore fallback TMDB:', err);
    }
  }
  throw new Error('Impossibile ottenere titolo inglese da nessuna fonte per ' + id);
}

// Funzione per normalizzare tutti i tipi di apostrofo in quello normale
function normalizeApostrophes(str: string): string {
  return str.replace(/['’‘]/g, "'");
}

// Funzione filtro risultati
function filterAnimeResults(
  results: { version: AnimeSaturnResult; language_type: string }[],
  englishTitle: string,
  malId?: string
) {
  if (malId) {
    // Se la ricerca Python è stata fatta con MAL ID, accetta tutti i risultati
    return results;
  }
  const norm = (s: string) => normalizeApostrophes(normalizeUnicodeToAscii(s.toLowerCase().replace(/\s+/g, ' ').trim()));
  const base = norm(englishTitle);

  // Accetta titoli che contengono il base, ignorando suffissi e parentesi
  const isAllowed = (title: string) => {
    let t = norm(title);
    // Rimuovi suffissi comuni e parentesi
    t = t.replace(/\s*\(.*?\)/g, '').replace(/\s*ita|\s*cr|\s*sub/gi, '').trim();
    return t.includes(base);
  };

  // Log dettagliato per debug
  console.log('DEBUG filtro:', {
    base,
    titoli: results.map(r => ({
      raw: r.version.title,
      norm: norm(r.version.title),
      afterClean: norm(r.version.title).replace(/\s*\(.*?\)/g, '').replace(/\s*ita|\s*cr|\s*sub/gi, '').trim()
    }))
  });

  const filtered = results.filter(r => isAllowed(r.version.title));
  console.log(`[UniversalTitle] Risultati prima del filtro:`, results.map(r => r.version.title));
  console.log(`[UniversalTitle] Risultati dopo il filtro:`, filtered.map(r => r.version.title));
  return filtered;
}

// Funzione di normalizzazione custom per la ricerca
function normalizeTitleForSearch(title: string): string {
  const replacements: Record<string, string> = {
    'Attack on Titan': "L'attacco dei Giganti",
    'Season': '',
    'Shippuuden': 'Shippuden',
    '-': '',
    'Ore dake Level Up na Ken': 'Solo Leveling',
    'Lupin the Third: The Woman Called Fujiko Mine': 'Lupin III - La donna chiamata Fujiko Mine ',
    "Slam Dunk: Roar!! Basket Man Spiriy": "Slam Dunk: Hoero Basketman-damashii! Hanamichi to Rukawa no Atsuki Natsu",
    "Parasyte: The Maxim": "Kiseijuu",
    "Attack on Titan OAD": "L'attacco dei Giganti: Il taccuino di Ilse Sub ITA",
    "Fullmetal Alchemist: Brotherhood": "Fullmetal Alchemist Brotherhood",
<<<<<<< HEAD
    "Slam Dunk: Roar!! Basket Man Spirit": "Slam Dunk: Hoero Basketman-damashii! Hanamichi to Rukawa no Atsuki Natsu",



=======
    "Slam Dunk: Shohoku Maximum Crisis! Burn Sakuragi Hanamichi": "Slam Dunk: Shouhoku Saidai no Kiki! Moero Sakuragi Hanamichi",
    "Slam Dunk: National Domination! Sakuragi Hanamichi": "Slam Dunk: Zenkoku Seiha Da! - Sakuragi Hanamichi",
>>>>>>> 4a46a787


    // Qui puoi aggiungere altre normalizzazioni custom
  };
  let normalized = title;
  for (const [key, value] of Object.entries(replacements)) {
    normalized = normalized.replace(key, value);
  }
  if (normalized.includes('Naruto:')) {
    normalized = normalized.replace(':', '');
  }
  return normalized.trim();
}

// Funzione di normalizzazione caratteri speciali per titoli
function normalizeSpecialChars(str: string): string {
  return str
    .replace(/'/g, '\u2019') // apostrofo normale in unicode
    .replace(/:/g, '\u003A'); // due punti in unicode (aggiungi altri se necessario)
}

// Funzione per convertire caratteri unicode "speciali" in caratteri normali
function normalizeUnicodeToAscii(str: string): string {
  return str
    .replace(/[\u2019\u2018'']/g, "'") // tutti gli apostrofi unicode in apostrofo normale
    .replace(/[\u201C\u201D""]/g, '"') // virgolette unicode in doppie virgolette
    .replace(/\u003A/g, ':'); // due punti unicode in normale
}

export class AnimeSaturnProvider {
  private kitsuProvider = new KitsuProvider();
  private baseHost: string;
  constructor(private config: AnimeSaturnConfig) {
    this.baseHost = getDomain('animesaturn') || 'animesaturn.cx';
  }

  // Ricerca tutte le versioni (AnimeSaturn non distingue SUB/ITA/CR, ma puoi inferirlo dal titolo)
  // Made public for catalog search
  async searchAllVersions(title: string, malId?: string): Promise<{ version: AnimeSaturnResult; language_type: string }[]> {
    let args = ['search', '--query', title];
    if (malId) {
      args.push('--mal-id', malId);
    }
    let results: AnimeSaturnResult[] = await invokePythonScraper(args);
    // Se la ricerca trova solo una versione e il titolo contiene apostrofi, riprova con l'apostrofo tipografico
    if (results.length <= 1 && title.includes("'")) {
      const titleTypo = title.replace(/'/g, '’');
      let typoArgs = ['search', '--query', titleTypo];
      if (malId) {
        typoArgs.push('--mal-id', malId);
      }
      const moreResults: AnimeSaturnResult[] = await invokePythonScraper(typoArgs);
      // Unisci risultati senza duplicati (per url)
      const seen = new Set(results.map(r => r.url));
      for (const r of moreResults) {
        if (!seen.has(r.url)) results.push(r);
      }
    }
    // Normalizza i titoli dei risultati per confronto robusto
    results = results.map(r => ({
      ...r,
      title: normalizeUnicodeToAscii(r.title)
    }));
    results.forEach(r => {
      console.log('DEBUG titolo JSON normalizzato:', r.title);
    });
    return results.map(r => {
      const nameLower = r.title.toLowerCase();
      let language_type = 'SUB ITA';
      if (nameLower.includes('cr')) {
        language_type = 'CR ITA';
      } else if (nameLower.includes('ita')) {
        language_type = 'ITA';
      }
      // Qui la chiave 'title' è già normalizzata!
      return { version: { ...r, title: r.title }, language_type };
    });
  }

  // Uniformità: accetta sia Kitsu che MAL
  async handleKitsuRequest(kitsuIdString: string): Promise<{ streams: StreamForStremio[] }> {
    if (!this.config.enabled) {
      return { streams: [] };
    }
    try {
      const { kitsuId, seasonNumber, episodeNumber, isMovie } = this.kitsuProvider.parseKitsuId(kitsuIdString);
      const englishTitle = await getEnglishTitleFromAnyId(kitsuId, 'kitsu', this.config.tmdbApiKey);
      // Recupera anche l'id MAL
      let malId: string | undefined = undefined;
      try {
        const mappingsResp = await (await fetch(`https://kitsu.io/api/edge/anime/${kitsuId}/mappings`)).json();
        const malMapping = mappingsResp.data?.find((m: any) => m.attributes.externalSite === 'myanimelist/anime');
        malId = malMapping?.attributes?.externalId?.toString() || undefined;
      } catch {}
      console.log(`[AnimeSaturn] Ricerca con titolo inglese: ${englishTitle}`);
      return this.handleTitleRequest(englishTitle, seasonNumber, episodeNumber, isMovie, malId);
    } catch (error) {
      console.error('Error handling Kitsu request:', error);
      return { streams: [] };
    }
  }

  async handleMalRequest(malIdString: string): Promise<{ streams: StreamForStremio[] }> {
    if (!this.config.enabled) {
      return { streams: [] };
    }
    try {
      // Parsing: mal:ID[:STAGIONE][:EPISODIO]
      const parts = malIdString.split(':');
      if (parts.length < 2) throw new Error('Formato MAL ID non valido. Usa: mal:ID o mal:ID:EPISODIO o mal:ID:STAGIONE:EPISODIO');
      const malId: string = parts[1];
      let seasonNumber: number | null = null;
      let episodeNumber: number | null = null;
      let isMovie = false;
      if (parts.length === 2) {
        isMovie = true;
      } else if (parts.length === 3) {
        episodeNumber = parseInt(parts[2]);
      } else if (parts.length === 4) {
        seasonNumber = parseInt(parts[2]);
        episodeNumber = parseInt(parts[3]);
      }
      const englishTitle = await getEnglishTitleFromAnyId(malId, 'mal', this.config.tmdbApiKey);
      console.log(`[AnimeSaturn] Ricerca con titolo inglese: ${englishTitle}`);
      return this.handleTitleRequest(englishTitle, seasonNumber, episodeNumber, isMovie, malId);
    } catch (error) {
      console.error('Error handling MAL request:', error);
      return { streams: [] };
    }
  }

  async handleImdbRequest(imdbId: string, seasonNumber: number | null, episodeNumber: number | null, isMovie = false): Promise<{ streams: StreamForStremio[] }> {
    if (!this.config.enabled) {
      return { streams: [] };
    }
    try {
      // Anime gate: decide if this IMDB id refers to anime; if not, skip
      const gateEnabled = (process.env.ANIME_GATE_ENABLED || 'true') !== 'false';
      if (gateEnabled) {
        const gate = await checkIsAnimeById('imdb', imdbId, this.config.tmdbApiKey, isMovie ? 'movie' : 'tv');
        if (!gate.isAnime) {
          console.log(`[AnimeSaturn] Skipping anime search: no MAL/Kitsu mapping (${gate.reason}) for ${imdbId}`);
          return { streams: [] };
        }
  // Placeholder stream removed; warning now via icon prefix in stream titles
      }
  const englishTitle = await getEnglishTitleFromAnyId(imdbId, 'imdb', this.config.tmdbApiKey);
      // Recupera anche l'id MAL tramite Haglund
      let malId: string | undefined = undefined;
      try {
        const tmdbKey = this.config.tmdbApiKey || process.env.TMDB_API_KEY || '';
        const imdbIdOnly = imdbId.split(':')[0];
        const { getTmdbIdFromImdbId } = await import('../extractor');
        const tmdbId = await getTmdbIdFromImdbId(imdbIdOnly, tmdbKey);
        if (tmdbId) {
          const haglundResp = await (await fetch(`https://arm.haglund.dev/api/v2/themoviedb?id=${tmdbId}&include=kitsu,myanimelist`)).json();
          malId = haglundResp[0]?.myanimelist?.toString() || undefined;
        }
      } catch {}
      console.log(`[AnimeSaturn] Ricerca con titolo inglese: ${englishTitle}`);
  const res = await this.handleTitleRequest(englishTitle, seasonNumber, episodeNumber, isMovie, malId);
  // Prefix warning icon for non-Kitsu/MAL origin (IMDB)
  res.streams = res.streams.map(s => s.title.startsWith('⚠️') ? s : { ...s, title: `⚠️ ${s.title}` });
  return res;
    } catch (error) {
      console.error('Error handling IMDB request:', error);
      return { streams: [] };
    }
  }

  async handleTmdbRequest(tmdbId: string, seasonNumber: number | null, episodeNumber: number | null, isMovie = false): Promise<{ streams: StreamForStremio[] }> {
    if (!this.config.enabled) {
      return { streams: [] };
    }
    try {
      // Anime gate on TMDB
      const gateEnabled = (process.env.ANIME_GATE_ENABLED || 'true') !== 'false';
      if (gateEnabled) {
        const gate = await checkIsAnimeById('tmdb', tmdbId, this.config.tmdbApiKey, isMovie ? 'movie' : 'tv');
        if (!gate.isAnime) {
          console.log(`[AnimeSaturn] Skipping anime search: no MAL/Kitsu mapping (${gate.reason}) for TMDB ${tmdbId}`);
          return { streams: [] };
        }
  // Placeholder stream removed; warning now via icon prefix in stream titles
      }
  const englishTitle = await getEnglishTitleFromAnyId(tmdbId, 'tmdb', this.config.tmdbApiKey);
      // Recupera anche l'id MAL tramite Haglund
      let malId: string | undefined = undefined;
      try {
        const tmdbKey = this.config.tmdbApiKey || process.env.TMDB_API_KEY || '';
        const haglundResp = await (await fetch(`https://arm.haglund.dev/api/v2/themoviedb?id=${tmdbId}&include=kitsu,myanimelist`)).json();
        malId = haglundResp[0]?.myanimelist?.toString() || undefined;
      } catch {}
      console.log(`[AnimeSaturn] Ricerca con titolo inglese: ${englishTitle}`);
  const res = await this.handleTitleRequest(englishTitle, seasonNumber, episodeNumber, isMovie, malId);
  res.streams = res.streams.map(s => s.title.startsWith('⚠️') ? s : { ...s, title: `⚠️ ${s.title}` });
  return res;
    } catch (error) {
      console.error('Error handling TMDB request:', error);
      return { streams: [] };
    }
  }

  // Funzione generica per gestire la ricerca dato un titolo
  async handleTitleRequest(title: string, seasonNumber: number | null, episodeNumber: number | null, isMovie = false, malId?: string): Promise<{ streams: StreamForStremio[] }> {
    const normalizedTitle = normalizeTitleForSearch(title);
    console.log(`[AnimeSaturn] Titolo normalizzato per ricerca: ${normalizedTitle}`);
    console.log(`[AnimeSaturn] MAL ID passato a searchAllVersions:`, malId ? malId : '(nessuno)');
    let animeVersions = await this.searchAllVersions(normalizedTitle, malId);
    animeVersions = filterAnimeResults(animeVersions, normalizedTitle, malId);
    if (!animeVersions.length) {
      console.warn('[AnimeSaturn] Nessun risultato trovato per il titolo:', normalizedTitle);
      return { streams: [] };
    }
    const streams: StreamForStremio[] = [];
    for (const { version, language_type } of animeVersions) {
      const episodes: AnimeSaturnEpisode[] = await invokePythonScraper(['get_episodes', '--anime-url', version.url]);
      console.log(`[AnimeSaturn] Episodi trovati per ${version.title}:`, episodes.map(e => e.title));
      let targetEpisode: AnimeSaturnEpisode | undefined;
      if (isMovie) {
        targetEpisode = episodes[0];
        console.log(`[AnimeSaturn] Selezionato primo episodio (movie):`, targetEpisode?.title);
      } else if (episodeNumber != null) {
        targetEpisode = episodes.find(ep => {
          const match = ep.title.match(/E(\d+)/i);
          if (match) {
            return parseInt(match[1]) === episodeNumber;
          }
          return ep.title.includes(String(episodeNumber));
        });
        console.log(`[AnimeSaturn] Episodio selezionato per E${episodeNumber}:`, targetEpisode?.title);
      } else {
        targetEpisode = episodes[0];
        console.log(`[AnimeSaturn] Selezionato primo episodio (default):`, targetEpisode?.title);
      }
      if (!targetEpisode) {
        console.warn(`[AnimeSaturn] Nessun episodio trovato per la richiesta: S${seasonNumber}E${episodeNumber}`);
        continue;
      }
      // Preparare gli argomenti per lo scraper Python
      const scrapperArgs = ['get_stream', '--episode-url', targetEpisode.url];
      
      // Aggiungi parametri MFP per lo streaming m3u8 se disponibili
      if (this.config.mfpProxyUrl) {
        scrapperArgs.push('--mfp-proxy-url', this.config.mfpProxyUrl);
      }
      if (this.config.mfpProxyPassword) {
        scrapperArgs.push('--mfp-proxy-password', this.config.mfpProxyPassword);
      }
      
      const streamResult = await invokePythonScraper(scrapperArgs);
      let streamUrl = streamResult.url;
      let streamHeaders = streamResult.headers || undefined;
      const cleanName = version.title
        .replace(/\s*\(ITA\)/i, '')
        .replace(/\s*\(CR\)/i, '')
        .replace(/ITA/gi, '')
        .replace(/CR/gi, '')
        .trim();
  const sNum = seasonNumber || 1;
  const langLabel = language_type === 'ITA' ? 'ITA' : 'SUB';
  let streamTitle = `${capitalize(cleanName)} ▪ ${langLabel} ▪ S${sNum}`;
      if (episodeNumber) {
        streamTitle += `E${episodeNumber}`;
      }
      streams.push({
        title: streamTitle,
        url: streamUrl,
        behaviorHints: {
          notWebReady: true,
          ...(streamHeaders ? { headers: streamHeaders } : {})
        }
      });
    }
    return { streams };
  }
}

function capitalize(str: string) {
  if (!str) return str;
  return str.charAt(0).toUpperCase() + str.slice(1);
}<|MERGE_RESOLUTION|>--- conflicted
+++ resolved
@@ -185,15 +185,9 @@
     "Parasyte: The Maxim": "Kiseijuu",
     "Attack on Titan OAD": "L'attacco dei Giganti: Il taccuino di Ilse Sub ITA",
     "Fullmetal Alchemist: Brotherhood": "Fullmetal Alchemist Brotherhood",
-<<<<<<< HEAD
     "Slam Dunk: Roar!! Basket Man Spirit": "Slam Dunk: Hoero Basketman-damashii! Hanamichi to Rukawa no Atsuki Natsu",
-
-
-
-=======
     "Slam Dunk: Shohoku Maximum Crisis! Burn Sakuragi Hanamichi": "Slam Dunk: Shouhoku Saidai no Kiki! Moero Sakuragi Hanamichi",
     "Slam Dunk: National Domination! Sakuragi Hanamichi": "Slam Dunk: Zenkoku Seiha Da! - Sakuragi Hanamichi",
->>>>>>> 4a46a787
 
 
     // Qui puoi aggiungere altre normalizzazioni custom
